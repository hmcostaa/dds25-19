--- conflicted
+++ resolved
@@ -1,8 +1,4 @@
 events {
-<<<<<<< HEAD
-    worker_connections 4096;
-=======
->>>>>>> e0d299ce
 }
 
 http {
