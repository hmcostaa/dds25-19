version: "3"

networks:
  redis-cluster-network:
    driver: bridge

services:
  rabbitmq:
    image: rabbitmq:3-management-alpine
    ports:
      - "5672:5672"
      - "15672:15672"
    environment:
      RABBITMQ_DEFAULT_USER: user
      RABBITMQ_DEFAULT_PASS: password
    healthcheck:
      test: ["CMD", "rabbitmqctl", "status"]
      interval: 10s
      timeout: 10s
      retries: 5
    networks:
      - redis-cluster-network

  gateway:
    build: ./gateway
    command: hypercorn app -b 0.0.0.0:5000
    environment:
      AMQP_URL: "amqp://user:password@rabbitmq:5672/"
    ports:
      - "8080:5000"
    depends_on:
      rabbitmq:
        condition: service_healthy
    networks:
      - redis-cluster-network

  # ------------------------- Redis Sentinel Cluster ----------------------------
  redis-sentinel-1:
    image: redis:7.2-bookworm
    container_name: redis-sentinel-1
    command: bash -c "mkdir -p /tmp/sentinel && cp /etc/redis/sentinel.conf.tmpl /tmp/sentinel/sentinel.conf && redis-sentinel /tmp/sentinel/sentinel.conf"
    volumes:
      - ./redis/sentinel.conf:/etc/redis/sentinel.conf.tmpl
    depends_on:
      - redis-order-master
      - redis-payment-master
      - redis-stock-master
      - redis-saga-master
    ports:
      - "26379:26379"
    networks:
      - redis-cluster-network
    healthcheck:
      test: [ "CMD", "redis-cli", "-p", "26379", "ping" ]
      interval: 10s
      timeout: 5s
      retries: 5

  redis-sentinel-2:
    image: redis:7.2-bookworm
    container_name: redis-sentinel-2
    command: bash -c "mkdir -p /tmp/sentinel && cp /etc/redis/sentinel.conf.tmpl /tmp/sentinel/sentinel.conf && redis-sentinel /tmp/sentinel/sentinel.conf"
    volumes:
      - ./redis/sentinel.conf:/etc/redis/sentinel.conf.tmpl
    ports:
      - "26380:26379"
    networks:
      - redis-cluster-network
    depends_on:
      - redis-sentinel-1
    healthcheck:
      test: [ "CMD", "redis-cli", "-p", "26379", "ping" ]
      interval: 10s
      timeout: 5s
      retries: 5

  redis-sentinel-3:
    image: redis:7.2-bookworm
    container_name: redis-sentinel-3
    command: bash -c "mkdir -p /tmp/sentinel && cp /etc/redis/sentinel.conf.tmpl /tmp/sentinel/sentinel.conf && redis-sentinel /tmp/sentinel/sentinel.conf"
    volumes:
      - ./redis/sentinel.conf:/etc/redis/sentinel.conf.tmpl
    ports:
      - "26381:26379"
    networks:
      - redis-cluster-network
    depends_on:
      - redis-sentinel-1
    healthcheck:
      test: [ "CMD", "redis-cli", "-p", "26379", "ping" ]
      interval: 10s
      timeout: 5s
      retries: 5

  # ------------------------- Redis Master-Replica for Order Service ----------
  redis-order-master:
    image: redis:7.2-bookworm
    container_name: redis-order-master
    command: ["redis-server", "--appendonly", "yes", "--requirepass", "redis"]
    ports:
      - "6379:6379"
    networks:
      - redis-cluster-network
    healthcheck:
      test: [ "CMD", "redis-cli", "-a", "redis", "ping" ]
      interval: 10s
      timeout: 5s
      retries: 5

  redis-order-replica-1:
    image: redis:7.2-bookworm
    container_name: redis-order-replica-1
    command: ["redis-server", "--replicaof", "redis-order-master", "6379", "--masterauth", "redis", "--requirepass", "redis"]
    networks:
      - redis-cluster-network
    depends_on:
      redis-order-master:
        condition: service_healthy
    healthcheck:
      test: [ "CMD", "redis-cli", "-a", "redis", "ping" ]
      interval: 10s
      timeout: 5s
      retries: 5

  redis-order-replica-2:
    image: redis:7.2-bookworm
    container_name: redis-order-replica-2
    command: ["redis-server", "--replicaof", "redis-order-master", "6379", "--masterauth", "redis", "--requirepass", "redis"]
    networks:
      - redis-cluster-network
    depends_on:
      redis-order-master:
        condition: service_healthy
    healthcheck:
      test: [ "CMD", "redis-cli", "-a", "redis", "ping" ]
      interval: 10s
      timeout: 5s
      retries: 5

  # ------------------------- Redis Master-Replica for Stock Service ----------
  redis-stock-master:
    image: redis:7.2-bookworm
    container_name: redis-stock-master
    command: ["redis-server", "--appendonly", "yes", "--requirepass", "redis"]
    ports:
      - "6380:6379"
    networks:
      - redis-cluster-network
    healthcheck:
      test: [ "CMD", "redis-cli", "-a", "redis", "ping" ]
      interval: 10s
      timeout: 5s
      retries: 5

  redis-stock-replica-1:
    image: redis:7.2-bookworm
    container_name: redis-stock-replica-1
    command: ["redis-server", "--replicaof", "redis-stock-master", "6379", "--masterauth", "redis", "--requirepass", "redis"]
    networks:
      - redis-cluster-network
    depends_on:
      redis-stock-master:
        condition: service_healthy
    healthcheck:
      test: [ "CMD", "redis-cli", "-a", "redis", "ping" ]
      interval: 10s
      timeout: 5s
      retries: 5

  redis-stock-replica-2:
    image: redis:7.2-bookworm
    container_name: redis-stock-replica-2
    command: ["redis-server", "--replicaof", "redis-stock-master", "6379", "--masterauth", "redis", "--requirepass", "redis"]
    networks:
      - redis-cluster-network
    depends_on:
      redis-stock-master:
        condition: service_healthy
    healthcheck:
      test: [ "CMD", "redis-cli", "-a", "redis", "ping" ]
      interval: 10s
      timeout: 5s
      retries: 5

  # ------------------------- Redis Master-Replica for Payment Service --------
  redis-payment-master:
    image: redis:7.2-bookworm
    container_name: redis-payment-master
    command: ["redis-server", "--appendonly", "yes", "--requirepass", "redis"]
    ports:
      - "6381:6379"
    networks:
      - redis-cluster-network
    healthcheck:
      test: [ "CMD", "redis-cli", "-a", "redis", "ping" ]
      interval: 10s
      timeout: 5s
      retries: 5

  redis-payment-replica-1:
    image: redis:7.2-bookworm
    container_name: redis-payment-replica-1
    command: ["redis-server", "--replicaof", "redis-payment-master", "6379", "--masterauth", "redis", "--requirepass", "redis"]
    networks:
      - redis-cluster-network
    depends_on:
      redis-payment-master:
        condition: service_healthy
    healthcheck:
      test: [ "CMD", "redis-cli", "-a", "redis", "ping" ]
      interval: 10s
      timeout: 5s
      retries: 5

  redis-payment-replica-2:
    image: redis:7.2-bookworm
    container_name: redis-payment-replica-2
    command: ["redis-server", "--replicaof", "redis-payment-master", "6379", "--masterauth", "redis", "--requirepass", "redis"]
    networks:
      - redis-cluster-network
    depends_on:
      redis-payment-master:
        condition: service_healthy
    healthcheck:
      test: [ "CMD", "redis-cli", "-a", "redis", "ping" ]
      interval: 10s
      timeout: 5s
      retries: 5

  # ------------------------- Redis Master-Replica for Saga State Repository --------
  redis-saga-master:
    image: redis:7.2-bookworm
    container_name: redis-saga-master
    command: ["redis-server", "--appendonly", "yes", "--requirepass", "redis"]
    ports:
      - "6382:6379"
    networks:
      - redis-cluster-network
    healthcheck:
      test: [ "CMD", "redis-cli", "-a", "redis", "ping" ]
      interval: 10s
      timeout: 5s
      retries: 5

  redis-saga-replica-1:
    image: redis:7.2-bookworm
    container_name: redis-saga-replica-1
    command: ["redis-server", "--replicaof", "redis-saga-master", "6379", "--masterauth", "redis", "--requirepass", "redis"]
    networks:
      - redis-cluster-network
    depends_on:
      redis-saga-master:
        condition: service_healthy
    healthcheck:
      test: [ "CMD", "redis-cli", "-a", "redis", "ping" ]
      interval: 10s
      timeout: 5s
      retries: 5

  redis-saga-replica-2:
    image: redis:7.2-bookworm
    container_name: redis-saga-replica-2
    command: ["redis-server", "--replicaof", "redis-saga-master", "6379", "--masterauth", "redis", "--requirepass", "redis"]
    networks:
      - redis-cluster-network
    depends_on:
      redis-saga-master:
        condition: service_healthy
    healthcheck:
      test: [ "CMD", "redis-cli", "-a", "redis", "ping" ]
      interval: 10s
      timeout: 5s
      retries: 5

  # ------------------------- Order Service & Orchestrator -----------------------------------
  order-orchestrator:
    build:
      context: .
      dockerfile: order-orchestrator/Dockerfile
    image: order-orchestrator:latest
    environment:
      - AMQP_URL=amqp://user:password@rabbitmq:5672/
      - ORDER_SERVICE_URL=http://order-service:5000
      - SAGA_REDIS_HOST=redis-saga-master
      - SAGA_REDIS_PORT=6379
      - SAGA_REDIS_PASSWORD=redis
      - SAGA_REDIS_DB=1
    networks:
      - redis-cluster-network
    depends_on:
      rabbitmq:
        condition: service_healthy
      redis-saga-master:
        condition: service_healthy
    healthcheck:
      test: ["CMD", "curl", "-f", "http://localhost:8000/health"]
      interval: 10s
      timeout: 5s
      retries: 5

  order-service:
    build: ./order
    image: order:latest
    volumes:
      - ./common:/usr/src/app/order/common
      - ./global_idempotency:/usr/src/app/global_idempotency #for testing
    environment:
      PYTHONPATH: /usr/src/app
      AMQP_URL: "amqp://user:password@rabbitmq:5672/"
      SAGA_REDIS_HOST: redis-saga-master
      SAGA_REDIS_PORT: 6379
      SAGA_REDIS_PASSWORD: redis
      SAGA_REDIS_DB: 1
    # command: gunicorn -b 0.0.0.0:5000 -w 2 --timeout 30 --log-level=info app:app
    env_file:
      - env/order_redis.env
    networks:
      - redis-cluster-network
    depends_on:
      redis-order-master:
        condition: service_healthy
      redis-saga-master:
        condition: service_healthy
      rabbitmq:
        condition: service_healthy
      redis-sentinel-1:
        condition: service_healthy
    healthcheck:
      test: ["CMD", "curl", "-f", "http://localhost:5000/health"]
      interval: 10s
      timeout: 5s
      retries: 5

  # ------------------------- Stock Service & Orchestrator -----------------------------------

  stock-service:
    build: ./stock
    image: stock:latest
    volumes:
      - ./common:/usr/src/app/stock/common
<<<<<<< HEAD
      - ./global_idempotency:/usr/src/app/global_idempotency
    # command: gunicorn -b 0.0.0.0:5000 -w 2 --timeout 30 --log-level=info app:app
=======
>>>>>>> a0f6096c
    environment:
      AMQP_URL: "amqp://rabbitmq"
      SAGA_REDIS_HOST: redis-saga-master
      SAGA_REDIS_PORT: 6379
      SAGA_REDIS_PASSWORD: redis
      SAGA_REDIS_DB: 1

    # command: gunicorn -b 0.0.0.0:5000 -w 2 --timeout 30 --log-level=info app:app

    env_file:
      - env/stock_redis.env
    networks:
      - redis-cluster-network
    depends_on:
      rabbitmq:
        condition: service_healthy
      stock-db:
        condition: service_started
      redis-stock-master:
         condition: service_healthy
      redis-saga-master:
        condition: service_healthy
      redis-sentinel-1:
        condition: service_healthy

    healthcheck:
      test: ["CMD", "curl", "-f", "http://localhost:5000/health"]
      interval: 10s
      timeout: 5s
      retries: 5

  # ------------------------- Payment Service & Orchestrator -----------------------------------

  payment-service:
    build: ./payment
    image: payment:latest
    volumes:
      - ./common:/usr/src/app/payment/common
      - ./global_idempotency:/usr/src/app/global_idempotency #for testing
    environment:
      REDIS_HOST: redis-payment-master
      REDIS_PORT: 6379
      REDIS_PASSWORD: redis
      REDIS_DB: 0

<<<<<<< HEAD
=======
      IDEMPOTENCY_REDIS_HOST: redis-payment-master
      IDEMPOTENCY_REDIS_PORT: 6379
      IDEMPOTENCY_REDIS_PASSWORD: redis
      IDEMPOTENCY_REDIS_DB: 0

>>>>>>> a0f6096c
      AMQP_URL: "amqp://user:password@rabbitmq:5672/"
      SAGA_REDIS_HOST: redis-saga-master
      SAGA_REDIS_PORT: 6379
      SAGA_REDIS_PASSWORD: redis
      SAGA_REDIS_DB: 1

    env_file:
      - env/payment_redis.env
    networks:
      - redis-cluster-network
    depends_on:
      rabbitmq:
        condition: service_healthy
      redis-payment-master:
        condition: service_healthy
      redis-saga-master:
        condition: service_healthy
      redis-sentinel-1:
        condition: service_healthy
    healthcheck:
      test: ["CMD", "curl", "-f", "http://localhost:5000/health"]
      interval: 10s
      timeout: 5s
      retries: 5<|MERGE_RESOLUTION|>--- conflicted
+++ resolved
@@ -338,11 +338,8 @@
     image: stock:latest
     volumes:
       - ./common:/usr/src/app/stock/common
-<<<<<<< HEAD
       - ./global_idempotency:/usr/src/app/global_idempotency
     # command: gunicorn -b 0.0.0.0:5000 -w 2 --timeout 30 --log-level=info app:app
-=======
->>>>>>> a0f6096c
     environment:
       AMQP_URL: "amqp://rabbitmq"
       SAGA_REDIS_HOST: redis-saga-master
@@ -388,14 +385,6 @@
       REDIS_PASSWORD: redis
       REDIS_DB: 0
 
-<<<<<<< HEAD
-=======
-      IDEMPOTENCY_REDIS_HOST: redis-payment-master
-      IDEMPOTENCY_REDIS_PORT: 6379
-      IDEMPOTENCY_REDIS_PASSWORD: redis
-      IDEMPOTENCY_REDIS_DB: 0
-
->>>>>>> a0f6096c
       AMQP_URL: "amqp://user:password@rabbitmq:5672/"
       SAGA_REDIS_HOST: redis-saga-master
       SAGA_REDIS_PORT: 6379
