--- conflicted
+++ resolved
@@ -10,28 +10,10 @@
 import redis
 
 from flask import Flask, jsonify, abort, Response
-<<<<<<< HEAD
 from typing import Optional, Tuple, Any
 from redis.exceptions import WatchError, RedisError
 import random
 import logging
-=======
-from typing import Optional, Tuple
-
-from redis import Sentinel
-from redis.exceptions import WatchError, RedisError
-import random
-import logging
-from msgspec import msgpack, Struct, DecodeError as MsgspecDecodeError, EncodeError as MsgspecEncodeError
-from global_idempotency.app import (
-        IdempotencyStoreConnectionError,
-        IdempotencyDataError,
-        check_idempotent_operation,
-        store_idempotent_result,
-        IdempotencyResultTuple
-    )
-from global_idempotency import helper
->>>>>>> a0f6096c
 
 from global_idempotency.idempotency_decorator import idempotent
 
@@ -61,7 +43,6 @@
 
 
 sentinel = Sentinel([
-<<<<<<< HEAD
     (os.environ.get('REDIS_SENTINEL_1', 'localhost'), 26379),
     (os.environ.get('REDIS_SENTINEL_2', 'localhost'), 26380),
     (os.environ.get('REDIS_SENTINEL_3', 'localhost'), 26381)
@@ -70,43 +51,19 @@
 db_master = sentinel.master_for('payment-master', socket_timeout=0.1, decode_responses=False)
 db_slave = sentinel.slave_for('payment-master', socket_timeout=0.1, decode_responses=False)
 
+
 logging.info("Connected to Redis Sentinel.")
 
 #no slave since idempotency is critical to payment service
 idempotency_db_conn = db_master 
 
 logging.info("Connected to idempotency (Payment) Redis.")
-=======
-    (os.environ['REDIS_SENTINEL_1'], 26379),
-    (os.environ['REDIS_SENTINEL_2'], 26380),
-    (os.environ['REDIS_SENTINEL_3'], 26381)], socket_timeout=0.1, password=os.environ['REDIS_PASSWORD'])
-
-db_master = sentinel.master_for('payment-master', socket_timeout=0.1, decode_responses=True)
-db_slave = sentinel.slave_for('payment-master', socket_timeout=0.1, decode_responses=True)
-
-db_master.connect()
-db_slave.close()
-logging.info("Connected to traditional Redis.")
-
-idempotency_db_conn = redis.Redis(
-    host=os.environ.get('IDEMPOTENCY_REDIS_HOST', os.environ.get('REDIS_HOST', 'localhost')),
-    port=int(os.environ.get('IDEMPOTENCY_REDIS_PORT', os.environ.get('REDIS_PORT', 6379))),
-    password=os.environ.get('IDEMPOTENCY_REDIS_PASSWORD', os.environ.get('REDIS_PASSWORD', None)),
-    db=int(os.environ.get('IDEMPOTENCY_REDIS_DB', 0)),
-    decode_responses=False
-)
-idempotency_db_conn.ping()
-logging.info("Connected to idempotency Redis.")
->>>>>>> a0f6096c
 
 
 def close_db_connection():
     db_master.close()
     db_slave.close()
-<<<<<<< HEAD
     idempotency_db_conn.close()
-=======
->>>>>>> a0f6096c
 
 
 atexit.register(close_db_connection)
@@ -246,6 +203,7 @@
         abort(400, f"Error retrieving user: {e}")
 
 @worker.register
+@idempotent('add_funds', idempotency_db_conn, SERVICE_NAME)
 async def add_funds(data):
     user_id =  require_user_id(data)
     amount = int(data.get("amount", 0))
@@ -294,32 +252,6 @@
     except (ValueError, TypeError):
         logging.error("Unexpected error, amount:.", amount)
         return {"error": "Invalid amount?"}, 400
-<<<<<<< HEAD
-=======
-    
-    idempotency_key,idempotency_utf8 = helper.generate_idempotency_key(SERVICE_NAME, order_id, attempt_id)
-    # stored_result = check_idempotency(idempotency_key, idempotency_db_conn)
-    # if stored_result is not None:
-    #     logging.info(f"PAY: Duplicate attempt {attempt_id}. Returning stored result.")
-    #     return stored_result
-
-    try:
-        stored = check_idempotent_operation(idempotency_utf8, idempotency_db_conn) #awaitt
-        if stored is not None:
-            try:
-                if stored is not None:
-                    return stored
-            except MsgspecDecodeError:
-                logging.error("keeps on happening... %s: %s", idempotency_key, e)  
-                return {"error": "idempotency data error"}, 500
-    except IdempotencyStoreConnectionError as e:
-        return {"error": "Idempotency service unavailable"}, 503
-    except IdempotencyDataError as e: 
-        return {"error": "Idempotency data error"}, 500
-    except Exception as e:
-        logging.error("keeps on happening... %s: %s", idempotency_key, e)
-        return {"error": "Idempotency service error"}, 500 
->>>>>>> a0f6096c
 
     def updater(user: UserValue) -> UserValue:
         if user.credit < int(amount):
@@ -352,16 +284,20 @@
             #fallback
             return ({"paid": False, "error": "Internal processing error"}, 500)
     
-<<<<<<< HEAD
     except ValueError as e:
-     error_msg = str(e)
      if "insufficient credit" in error_msg.lower():
          logging.warning(f"Caught insufficient credit ValueError for user {user_id}: {error_msg}")
          return ({"paid": False, "error": "Insufficient credit"}, 400)
      else:
          logging.exception("Caught unexpected ValueError in pay")
          return ({"paid": False, "error": f"Invalid value: {error_msg}"}, 400)
-=======
+
+    except Exception as e:
+        logging.exception("internal error")
+        return ({"paid": False, "internal error": error_msg}, 400)
+    
+    
+    
 @worker.register
 async def remove_credit(data):
     user_id = data.get("user_id")
@@ -382,33 +318,13 @@
         return {"error": error_msg}, 400
     return {"msg": f"Removed {amount} from user {user_id}"}, 200
 
-@worker.register
-async def reverse(data):
-    user_id = data.get("user_id")
-    amount = int(data.get("amount", 0))
-
-    if not user_id or amount <= 0:
-        return {"error": "Invalid reverse amount"}, 400
-
-    def updater(user: UserValue) -> UserValue:
-        user.credit += amount
-        return user
-
-    updated_user, error_msg = await atomic_update_user(user_id, updater)
-
-    if error_msg:
-        return {"error": error_msg}, 400
-    return {"msg": f"Refunded {amount} to user {user_id}"}, 200
-
->>>>>>> a0f6096c
-
-    except Exception as e:
-        logging.exception("internal error")
-        return ({"paid": False, "internal error": error_msg}, 400)
-    
-@worker.register
-@idempotent('cancel_payment', idempotency_db_conn, SERVICE_NAME)
-async def cancel_payment(data):
+
+
+
+
+@worker.register
+@idempotent('compensate', idempotency_db_conn, SERVICE_NAME)
+async def compensate(data):
     try:
         user_id = data.get("user_id")
         order_id = data.get("order_id") 
@@ -447,3 +363,63 @@
 if __name__ == '__main__':
     logging.info("Starting payment service AMQP worker...")
     asyncio.run(worker.start())
+
+# @worker.register
+# async def reverse(data):
+#     user_id = data.get("user_id")
+#     amount = int(data.get("amount", 0))
+
+#     if not user_id or amount <= 0:
+#         return {"error": "Invalid reverse amount"}, 400
+
+#     def updater(user: UserValue) -> UserValue:
+#         user.credit += amount
+#         return user
+
+#     updated_user, error_msg = await atomic_update_user(user_id, updater)
+
+#     if error_msg:
+#         return {"error": error_msg}, 400
+#     return {"msg": f"Refunded {amount} to user {user_id}"}, 200
+# @worker.register
+# @idempotent('cancel_payment', idempotency_db_conn, SERVICE_NAME)
+# async def cancel_payment(data):
+#     try:
+#         user_id = data.get("user_id")
+#         order_id = data.get("order_id") 
+#         attempt_id = data.get("attempt_id")
+#         amount = data.get("amount")
+
+#         if not all([user_id, amount is not None]):
+#             logging.error("Missing user_id or amount in cancel_payment request.")
+#             return {"error": "Missing required fields"}, 400
+        
+#         if int(amount) <= 0:
+#             return {"error": "Transaction amount must be positive"}, 400
+        
+#     except (ValueError, TypeError):
+#         return {"error": "Invalid amount specified"}, 400
+    
+#     def updater(user: UserValue) -> UserValue:
+#         user.credit += amount
+#         return user
+    
+#     try:
+#         updated_user, error_msg = await atomic_update_user(user_id, updater)
+#         if error_msg:
+#             logging.error(f"Failed to cancel payment (refund) for user {user_id}: {error_msg}")
+#             status_code = 404 if "not found" in error_msg.lower() else 500
+#             return {"error": f"Failed to cancel payment: {error_msg}"}, status_code
+#         if updated_user:
+#             return {"refunded": True, "credit": updated_user.credit}, 200
+#         else:
+#             logging.error(f"Cancel payment failed for user {user_id}, unknown reason .")
+#             return {"error": "Failed cancellation, unknown reason"}, 500
+#     except Exception as e:
+#         logging.exception("Error canceling payment for user %s: %s", user_id, e)
+#         return {"error": f"Error canceling payment for user {user_id}: {e}"}, 400
+    
+# if __name__ == '__main__':
+#     logging.info("Starting payment service AMQP worker...")
+#     asyncio.run(worker.start())
+# 