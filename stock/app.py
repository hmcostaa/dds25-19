--- conflicted
+++ resolved
@@ -4,7 +4,6 @@
 import time
 import uuid
 import asyncio
-<<<<<<< HEAD
 import random
 from common.amqp_worker import AMQPWorker
 import redis
@@ -24,14 +23,6 @@
 
 logging = logging.getLogger("stock-service")
 
-# from global_idempotency.app import (
-#         IdempotencyStoreConnectionError,
-#         IdempotencyDataError,
-#         check_idempotent_operation,
-#         store_idempotent_result,
-#         IdempotencyResultTuple
-#     )
-
 SERVICE_NAME = "stock"
 
 worker = AMQPWorker(
@@ -39,29 +30,12 @@
     queue_name="stock_queue",
 )
 
-=======
-import redis
-from common.amqp_worker import AMQPWorker
-from global_idempotency import helper
-
-from msgspec import msgpack, Struct
-from flask import Flask, jsonify, abort, Response
-from redis import Sentinel
-
-from global_idempotency.helper import check_idempotency_key, store_idempotent_result, IdempotencyStoreConnectionError
-
-DB_ERROR_STR = "DB error"
-
-app = Flask("stock-service")
-SERVICE_NAME = "stock-service"
->>>>>>> a0f6096c
 
 sentinel= Sentinel([
     (os.environ['REDIS_SENTINEL_1'],26379),
     (os.environ['REDIS_SENTINEL_2'],26380),
     (os.environ['REDIS_SENTINEL_3'],26381)], socket_timeout=0.1, password= os.environ['REDIS_PASSWORD'])
 
-<<<<<<< HEAD
 db_master=sentinel.master_for('stock-master', socket_timeout=0.1, decode_responses=False)
 db_slave=sentinel.slave_for('stock-master', socket_timeout=0.1, decode_responses=False)
 
@@ -70,10 +44,6 @@
 
 logging.info("Connected to idempotency (Stock) Redis.")
 
-=======
-db_master=sentinel.master_for('stock-master', socket_timeout=0.1, decode_responses=True)
-db_slave=sentinel.slave_for('stock-master', socket_timeout=0.1, decode_responses=True)
->>>>>>> a0f6096c
 
 def close_db_connection():
     db_master.close()
@@ -87,15 +57,6 @@
     stock: int
     price: int
 
-<<<<<<< HEAD
-=======
-
-class StockValue(Struct):
-    stock: int
-    price: int
-
-
->>>>>>> a0f6096c
 def get_item_from_db(item_id: str) -> StockValue | None:
     # get serialized data
     try:
@@ -109,7 +70,6 @@
         return f"Item: {item_id} not found!", 400
     return entry, 200
 
-<<<<<<< HEAD
 async def atomic_update_item(item_id: str, update_func):
     max_retries = 5
     base_backoff = 50 
@@ -195,52 +155,9 @@
         return f"Unexpected error: {str(e)}", 401
 
     return {'msg': f"{kv_pairs.keys()}"}, 200
-=======
-def atomic_update_item(item_id: str, update_func):
-    while True:
-        try:
-            pipe = db_master.pipeline(transaction=True)  # Create Redis pipeline
-
-            pipe.watch(item_id)  # Watch the item_id for changes
-            entry = pipe.get(item_id)  # Retrieve the current value for item_id
-
-            item_val: StockValue | None = msgpack.decode(entry, type=StockValue) if entry else None
-
-            # If the item value is None, abort and return an error message
-            if item_val is None:
-                pipe.reset()  # Reset the pipeline
-                f"Item: {item_id} not found!", 400  # Return 400 error with message
-
-            updated_item, response_code = update_func(item_val)
-            if response_code == 400:
-                pipe.reset()  # Reset the pipeline
-                return "update function failure", 400
-
-            pipe.multi()  # Start a transaction block
-
-            # Serialize and set the updated item value in Redis
-            pipe.set(item_id, msgpack.encode(updated_item))
-
-            # Execute the transaction if no one else modified the item_id (based on pipe.watch)
-            pipe.execute()
-
-        except redis.WatchError:
-            continue  # Retry the entire operation
-
-        except redis.RedisError as re:
-            # Catch any other Redis-related errors and abort with a 400 status
-            return str(re) , 400
-
-        except Exception as e:
-            # Catch any other unexpected exceptions to prevent silent failures
-            return f"Unexpected error: {str(e)}", 401
-        else:
-            return "Atomic update successful", 200
->>>>>>> a0f6096c
-
-
-@worker.register
-<<<<<<< HEAD
+
+
+@worker.register
 async def find_item(data):
     item_id = data.get("item_id")
     item_entry, response_code = get_item_from_db(item_id)
@@ -329,138 +246,6 @@
         item.stock -= int(amount)
         return item
     
-    updated_item = None
-    error_msg = None
-=======
-async def create_item(data):
-    price = data.get("price")
-    key = str(uuid.uuid4())
-    app.logger.debug(f"Item: {key} created")
-    value = msgpack.encode(StockValue(stock=0, price=int(price)))
-    try:
-        db_master.set(key, value)
-    except redis.exceptions.RedisError as re:
-        return str(re), 400
-    except Exception as e:
-        # Catch any other unexpected exceptions to prevent silent failures
-        return f"Unexpected error: {str(e)}", 401
-    idempotency_key = helper.generate_idempotency_key(SERVICE_NAME, data.get("user_id"), data.get("order_id"),
-                                                      data.get("attempt_id"))
-    try:
-        if check_idempotency_key(idempotency_key):
-            app.logger.info(f"[IDEMPOTENCY] Duplicate batch init stock for {idempotency_key}")
-            return {"msg": "ALREADY_PROCESSED"}, 200
-    except IdempotencyStoreConnectionError as e:
-        app.logger.error(str(e))
-        return{"msg": "Redis error during idempotency check"}, 500
-    response_data = {"status": "success", "step": "item created"}
-    store_idempotent_result(idempotency_key,response_data)
-
-    return {'item_id': key}, 200
-
-
-@worker.register
-async def batch_init_stock(data):
-    n = int(data.get("n"))
-    starting_stock = int(data.get("starting_stock"))
-    item_price = int(data.get("item_price"))
-    kv_pairs: dict[str, bytes] = {f"{str(uuid.uuid4())}": msgpack.encode(StockValue(stock=starting_stock, price=item_price))
-                                  for i in range(n)}
-    idempotency_key = helper.generate_idempotency_key(SERVICE_NAME, data.get("user_id"), data.get("order_id"),
-                                                      data.get("attempt_id"))
-
-    try:
-        db_master.mset(kv_pairs)
-    except redis.exceptions.RedisError as re:
-        return str(re), 400
-    except Exception as e:
-        # Catch any other unexpected exceptions to prevent silent failures
-        return f"Unexpected error: {str(e)}", 401
-    try:
-        if check_idempotency_key(idempotency_key):
-            app.logger.info(f"[IDEMPOTENCY] Duplicate batch init stock for {idempotency_key}")
-            return {"msg": "ALREADY_PROCESSED"}, 200
-    except IdempotencyStoreConnectionError as e:
-        app.logger.error(str(e))
-        return {"msg": "Redis error during idempotency check"}, 500
-    response_data = {"status": "success", "step": "batch init stock added"}
-    store_idempotent_result(idempotency_key, response_data)
-
-    return {'msg': f"{kv_pairs.keys()}"}, 200
-
-
-
-@worker.register
-async def find_item(data):
-    item_id = data.get("item_id")
-    item_entry, response_code = get_item_from_db(item_id)
-
-    if response_code == 400:
-        return item_entry, 400
-
-    return {"stock": item_entry.stock,
-            "price": item_entry.price } , 200
-
-@worker.register
-async def add_stock(data):
-    item_id = data.get("item_id")
-    amount = data.get("amount")
-    idempotency_key = helper.generate_idempotency_key(SERVICE_NAME, data.get("user_id"), data.get("order_id"),
-                                                      data.get("attempt_id"))
-    try:
-        if check_idempotency_key(idempotency_key):
-            app.logger.info(f"[IDEMPOTENCY] Duplicate add stock for {idempotency_key}")
-            return {"msg": "ALREADY_PROCESSED"}, 200
-    except IdempotencyStoreConnectionError as e:
-        app.logger.error(str(e))
-        return{"msg": "Redis error during idempotency check"}, 500
-    def stock_value_change1(item: StockValue) -> StockValue:
-        item.stock += int(amount)
-        return item, 200
-    response, response_code = atomic_update_item(item_id,stock_value_change1)
-    if response_code != 200:
-        return response, 401
-    response_data = {"status": "success", "step": "stock added"}
-    store_idempotent_result(idempotency_key,response_data)
-    updated_item, response_code = get_item_from_db(item_id)
-    if response_code != 200:
-        return updated_item, 402
-
-    return {
-            "UpdatedStock": updated_item.stock
-            }, 200
-
-
-@worker.register
-async def remove_stock(data):
-    item_id = data.get("item_id")
-    amount = data.get("amount")
-    idempotency_key=helper.generate_idempotency_key(SERVICE_NAME,data.get("user_id"),data.get("order_id"),data.get("attempt_id"))
-    try:
-        if check_idempotency_key(idempotency_key):
-            app.logger.info(f"[IDEMPOTENCY] Duplicate remove stock for {idempotency_key}")
-            return {"msg": "ALREADY_PROCESSED"}, 200
-    except IdempotencyStoreConnectionError as e:
-        app.logger.error(str(e))
-        return{"msg": "Redis error during idempotency check"}, 500
-    def stock_value_change2(item: StockValue) -> StockValue:
-        if item.stock - int(amount) < 0:
-            return None, 400
-        item.stock -= int(amount)
-        return item, 200
-    response, response_code = atomic_update_item(item_id,stock_value_change2)
-    if response_code == 400:
-        return response, 400
-    response_data = {"status": "success", "step": "stock removed"}
-    store_idempotent_result(idempotency_key, response_data)
-    updated_item, response_code = get_item_from_db(item_id)
-    if response_code == 400:
-        return DB_ERROR_STR, 400
-    return {
-            "UpdatedStock": updated_item.stock
-            }, 200
->>>>>>> a0f6096c
-
     try:
         updated_item, error_msg = await atomic_update_item(item_id, updater)
         if error_msg:
