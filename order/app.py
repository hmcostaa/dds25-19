import json
import logging
import os
import atexit
import random
import uuid
import asyncio
import time

<<<<<<< HEAD
from msgspec import msgpack, Struct, DecodeError as MsgspecDecodeError
=======
import aio_pika

>>>>>>> 18c273c5
from aiohttp import web
from aio_pika import connect_robust, Message, DeliveryMode, RobustConnection, RobustChannel, RobustExchange
from msgspec import msgpack, Struct, DecodeError as MsgspecDecodeError, EncodeError as MsgspecEncodeError
from typing import Optional, Tuple, Dict, Any, Union, List

import global_idempotency
from common.rpc_client import RpcClient
from common.amqp_worker import AMQPWorker
import global_idempotency.helper
# from redis import Sentinel

# import redis
import requests

from msgspec import msgpack, Struct
from flask import Flask, jsonify, abort
import warnings

<<<<<<< HEAD
from global_idempotency.helper import check_idempotency_key, IdempotencyStoreConnectionError, idempotency_db_conn
from global_idempotency.idempotency_decorator import idempotent
=======
import redis.asyncio as redis
from redis.asyncio.sentinel import Sentinel 
# from redis import exceptions as redisexceptions
import redis
from global_idempotency.helper import check_idempotency_key, IdempotencyStoreConnectionError
>>>>>>> 18c273c5

warnings.filterwarnings("ignore", message=".*Python 2.7.*")

SERVICE_NAME = "order"

# TODO create config file for this
DB_ERROR_STR = "DB error"
REQ_ERROR_STR = "Requests error"
SAGA_STATE_TTL = 864000 * 3
LOCK_TIMEOUT = 30000

logging.basicConfig(level=logging.INFO)
logger = logging.getLogger(__name__)

app = Flask("order-service")


sentinel_async = Sentinel([
    (os.environ['REDIS_SENTINEL_1'], 26379),
    (os.environ['REDIS_SENTINEL_2'], 26379),
    (os.environ['REDIS_SENTINEL_3'], 26379)],
    socket_timeout=10, #TODO check if it can be lowered
    socket_connect_timeout=5,
    socket_keepalive=True,
    password=os.environ['REDIS_PASSWORD']
)


db_master = sentinel_async.master_for('saga-master', decode_responses=False)


db_slave = sentinel_async.slave_for('order-master', socket_timeout=1, decode_responses=False)
db_master_saga = sentinel_async.master_for('saga-master', socket_timeout=1, decode_responses=False)
db_slave_saga = sentinel_async.slave_for('saga-master', socket_timeout=1, decode_responses=False)
SERVICE_ID = str(uuid.uuid4())
ORCHESTRATOR_ID = str(uuid.uuid4())
AMQP_URL = os.environ.get('AMQP_URL', 'amqp://user:password@rabbitmq:5672/')
worker = AMQPWorker(
    amqp_url=os.environ["AMQP_URL"],
    queue_name="order_queue",
)
OUTBOX_KEY="outbox:order"

async def enqueue_outbox_message(routing_key: str, payload:dict):
    message={
        "routing_key":routing_key,
        "payload":payload,
        "timestamp":time.time()
    }
    try:
        await db_master_saga.rpush(OUTBOX_KEY,json.dumps(message))
        logger.info(f"[Order Orchestrator] Enqueued message to outbox: {message}")
    except Exception as e:
        logger.error(f"Error while enqueueing message to outbox: {str(e)}")

<<<<<<< HEAD
def update_saga_and_enqueue(saga_id, status,  routing_key: str|None, payload:dict|None, details=None,max_attempts: int=5,backoff_ms:int=100):
#retry maybe todo too with max attempts?
    saga_key = f"saga:{saga_id}"
    for attempt in range(max_attempts):
       try:
        saga_json = db_slave_saga.get(saga_key)
=======
async def update_saga_and_enqueue(saga_id, status,  routing_key: str|None, payload:dict|None, details=None,):
#retry maybe todo too with max attempts?

    try:
        saga_key = f"saga:{saga_id}"
        saga_json = await db_slave_saga.get(saga_key)
>>>>>>> 18c273c5
        if saga_json:
            saga_data = json.loads(saga_json)
        else:
            # Create a new saga record if not found
            saga_data = {
                "saga_id": saga_id,
                "status": status,
                "steps": [],
                "created_at": time.time()
            }

        saga_data["status"] = status
        saga_data["last_updated"] = time.time()

        if details:
            saga_data["details"] = {**saga_data.get("details", {}), **details}

        # Append a step entry
        saga_data["steps"].append({
            "status": status,
            "timestamp": time.time(),
            "details": details
        })

        outbox_msg_json = None
        if payload and routing_key:
            message={
                "routing_key":routing_key,
                "payload":payload,
                "timestamp":time.time()
            }
            outbox_msg_json = json.dumps(message)

        async with db_master.pipeline(transaction=True) as pipe:
            await pipe.watch(saga_key)

            await pipe.set(saga_key, json.dumps(saga_data))
            if outbox_msg_json:
                await pipe.rpush(OUTBOX_KEY,outbox_msg_json)
            
        result =  await pipe.execute()
        
        logger.info(f"[Order Orchestrator Atomic] Saga {saga_id} updated -> {status}. Enqueued message to outbox")
        return True
<<<<<<< HEAD
       except redis.exceptions.WatchError:
           logger.warning(f"[SAGA UPDATE] Retry {attempt+1}/{max_attempts}. Saga {saga_id} failed to update. WatchError on {saga_id}")
       except redis.exceptions.RedisError as e:
           logger.error(f"[SAGA UPDATE] Redis error on attempt {attempt+1}: {e}")
           logger.error (f"Error redis update saga state {saga_id} to {status}: {str(e)}")
           time.sleep(backoff_ms/1000)
           backoff_ms *=2
       except Exception as e:
=======
        
    except redis.RedisError as e:
        logger.error (f"Error redis update saga state {saga_id} to {status}: {str(e)}")
        return False
    except Exception as e:
>>>>>>> 18c273c5
        logger.error(f"Error updating saga state {saga_id} to {status}: {str(e)}")
    logger.critical("f[SAGA UPDATE] Failed after {max_attempts} attempts for {saga_id}.")
    return False

def close_db_connection():
    logger.info("Closing DB connections")
    db_master.close()
    db_slave.close()
    db_master_saga.close()
    db_slave_saga.close()

atexit.register(close_db_connection)


class OrderValue(Struct):
    paid: bool
    items: list[tuple[str, int]]
    user_id: str
    total_cost: int


async def get_order_from_db(order_id: str) -> Tuple[Union[OrderValue, Dict], int]: 
    try:
        # get serialized data
        # entry = await db_slave.get(order_id)
        entry: bytes | None = await db_master.get(order_id) # temporary for testing TODO for change
        if not entry:
            logger.warning(f"Order: {order_id} not found in the database")
            return {"error": f"Order: {order_id} not found!"}, 404
        try:
            user_entry = msgpack.decode(entry, type=OrderValue)
            print(f"--- ORDER: get_order_from_db - Deserialized Order Type={type(user_entry)}, Value={user_entry} ---")
            return user_entry, 200
        except MsgspecDecodeError as e:
            logger.error(f"Failed to decode msgpack {order_id} from the database:{str(e)}")
            return {"error": f"Failed to decode msgpack {order_id} from the database:{str(e)}"}, 500
        
    except redis.RedisError as e:
        logger.error(f"Database Error while getting order: {order_id} from the database:{str(e)}")
        return {"error": DB_ERROR_STR}, 500
        
    # deserialize data if it exists else return null
    except Exception as e:
        logger.error(f"Error while getting order: {order_id} from the database:{str(e)}")
        return {"error": DB_ERROR_STR}, 400

@app.post('/batch_init/<n>/<n_items>/<n_users>/<item_price>')
async def batch_init_users(n: int, n_items: int, n_users: int, item_price: int):
    n = int(n)
    n_items = int(n_items)
    n_users = int(n_users)
    item_price = int(item_price)

    def generate_entry() -> OrderValue:
        user_id = random.randint(0, n_users - 1)
        item1_id = random.randint(0, n_items - 1)
        item2_id = random.randint(0, n_items - 1)
        value = OrderValue(paid=False,
                           items=[(f"{item1_id}", 1), (f"{item2_id}", 1)],
                           user_id=f"{user_id}",
                           total_cost=2 * item_price)
        return value

    kv_pairs: dict[str, bytes] = {f"{i}": msgpack.encode(generate_entry())
                                  for i in range(n)}
    try:
        await db_master.mset(kv_pairs)
    except redis.RedisError:
        return {"error": DB_ERROR_STR}, 400
    return {"msg": "Batch init for orders successful"}, 200





async def get_saga_state(saga_id: str) -> str:
    try:
        saga_key = f"saga:{saga_id}"
        saga_json = await db_slave_saga.get(saga_key)
        if saga_json:
            return json.loads(saga_json)
        logger.warning(f"[Order Orchestrator] Saga {saga_id} not found.")
        return None
    except Exception as e:
        logger.error(f"Error getting saga state: {str(e)}")
        return None




# Initialize RpcClient for the order service
rpc_client = RpcClient()


async def connect_rpc_client():
    # Connect the RpcClient to the AMQP server
    await rpc_client.connect(os.environ["AMQP_URL"])


@worker.register
async def create_order(data, message):
   
    # user_id = data.get("user_id")
    # in some cases data was the entire message
    user_id = data.get("user_id")
    if not user_id or not isinstance(user_id, str):
        logger.error(f"create_order called without a valid string user_id. Data received: {data}")
        return {"error": "Missing or invalid user_id provided"}, 400
    key = str(uuid.uuid4())
    
    value = msgpack.encode(OrderValue(paid=False, items=[], user_id=user_id, total_cost=0))
    try:
        print(f"--- ORDER SVC: create_order - Attempting to set order {key} for user {user_id}", flush=True)
        await db_master.set(key, value)

        await update_saga_and_enqueue(saga_id=key, status="INITIATED", routing_key=None, payload=None)
        return {"order_id": key}, 200
    
    except redis.RedisError:
        logger.error(f"Redis error creating order {key} for user {user_id}: {e}")
        return {"error": "Redis error"}, 500
    except Exception as e:
        logger.error(f"Unexpected error creating order {key} for user {user_id}: {e}")
        return {"error": "internal error"}, 500
    



@worker.register
async def find_order(data, message):
    order_id = data.get("order_id")
    print(f"--- ORDER SVC: find_order - Looking for order_id: {order_id}", flush=True)
    order_entry, status_code = await get_order_from_db(order_id)
    if status_code != 200:
        print(f"--- ORDER SVC: find_order - Failed to find order {order_id}", flush=True) 
        return order_entry, status_code # Return the error dict and status
    return { # Return the success dict and status
        "order_id": order_id,
        "paid": order_entry.paid,
        "items": order_entry.items,
        "user_id": order_entry.user_id,
        "total_cost": order_entry.total_cost
    }, 200 # Return 200 for success

@worker.register
async def process_checkout_request(data, message):
    """
        Receives 'order.checkout' events to begin the saga.
        Tries to reserve stock first, then waits for success/failure events.
        """
    try:
        order_id = data.get('order_id')
        saga_id = str(uuid.uuid4())  
        attempt_id = str(message.delivery_tag) if message else str(uuid.uuid4())
        logger.info(f"[Order Orchestrator] Received checkout request for order {order_id}, . Saga ID: {saga_id}")

        idempotency_key = global_idempotency.helper.generate_idempotency_key(SERVICE_NAME, "checkout", data.get("user_id"), order_id, attempt_id) 
        # idempotency_key = global_idempotency.helper.generate_idempotency_key(SERVICE_NAME,data.get("user_id"),order_id,saga_id)
        try:
            if check_idempotency_key(idempotency_key): #TODO should be async
            # if await check_idempotency_key(idempotency_key): #TODO should be async
               app.logger.info(f"[IDEMPOTENCY] Duplicate add stock for {idempotency_key}")
               return
        except IdempotencyStoreConnectionError as e:
            app.logger.error(str(e))
            return {"msg": "Redis error during idempotency check"}, 500
        response_data = {"status": "success", "step": "checkout"}
        global_idempotency.helper.store_idempotent_result(idempotency_key,response_data)

        await update_saga_and_enqueue(
            saga_id,
            status="SAGA_STARTED",
            routing_key=None,
            payload=None,
        )
        

        print(f"--- ORDER SVC: process_checkout_request - Attempting to find order {order_id}", flush=True) 
        order_data = await rpc_client.call(queue="order_queue",
                                           action="find_order",
                                           payload={"order_id": order_id})
        print(f"--- ORDER SVC: process_checkout_request - Successfully found order {order_id}", flush=True)

        #-- deadlock check
        # order_data = None
        # if isinstance(order_data, tuple) and len(order_data) == 2:
        #     if order_data[1] == 200:
        #         order_data = order_data[0]
        #     else:
        #         logger.error(f"Internal find_order returned error status {order_data[1]}: {order_data[0]}")
        #         raise Exception(f"Internal find_order failed with status {order_data[1]}")
        # elif isinstance(order_data, dict) and "error" in order_data:
        #     logger.error(f"Internal find_order returned error dict: {order_data}")
        #     raise Exception(f"Internal find_order failed: {order_data.get('error')}")
        # elif isinstance(order_data, dict): 
        #     order_data = order_data
        # else:
        #     logger.error(f"Unexpected response type from internal find_order: {type(order_data)} - {order_data}")
        #     raise Exception(f"Unexpected response from internal find_order")

        # if not order_data or 'items' not in order_data or 'user_id' not in order_data:
        #     logger.error(f"Internal find_order did not return valid order data: {order_data}")
        #     raise Exception("Failed to retrieve valid order details internally")

        # logger.info(f"--- ORDER SVC: process_checkout_request - Proceeding after internal find_order. Data: {order_data}") 

        #-- deadlock check DEADLOCK

        # Lock order to prevent concurrent processing
        # order_lock_value = acquire_write_lock(order_id)
        #potential deadlock if the same service instance is called ://
        # logs show wacquire_write_lock:
        #    INFO:common.rpc_client:--- RPC CLIENT CALL: Message published for CorrID b4a0c813-2701-4341-b211-ea0a81ab247e. Waiting for future...
        # but process_checkout_request instance stops and never logs receiving lock result

        order_lock_value = await rpc_client.call(queue="order_queue",
                                                 action="acquire_write_lock",
                                                 payload={"order_id": order_id})
        

        # update_saga_state(saga_id, "ORDER_LOCK_REQUESTED", order_data)

        await update_saga_and_enqueue(
            saga_id=saga_id,
            status="ORDER_LOCK_REQUESTED",
            details=order_data,
            routing_key=None,
            payload=None,
        )

        
        if order_lock_value is None:
            raise Exception("Order is already being processed")
        logger.info(f"[Order Orchestrator] Lock acquired {order_lock_value} for order {order_id}")

        await update_saga_and_enqueue(saga_id=saga_id,
                                status="ORDER_LOCKED",
                                details={"order_id": order_id, "lock_value": order_lock_value},
                                routing_key=None,
                                payload=None)

        logger.info(f"[Order Orchestrator] Sending reserve stock message for saga={saga_id}, order={order_id}")
        for item_id, quantity in order_data["items"]:
            payload = {
                "item_id": item_id,
                "quantity": quantity
            }
            worker.send_message(payload=payload, queue="stock_queue", correlation_id=saga_id,
                                action="reserve_stock", reply_to="orchestrator_queue",
                                callback_action="process_stock_completed")

        return

    except Exception as e:
        logger.error(f"Error in process_checkout_request: {str(e)}")
        if 'saga_id' in locals():
<<<<<<< HEAD
            # Mark the saga as failed
            # update_saga_state(saga_id, "SAGA_FAILED_INITIALIZATION", {"error": str(e)})

           try:
               success=update_saga_and_enqueue(
                   saga_id=saga_id,
                   status="SAGA_FAILED_INITIALIZATION",
                   details={"error": str(e)},
                   routing_key=None,
                   payload=None,
               )
               if not success:
                   logger.critical(f"[Saga] Failed to update {saga_id} with error: {str(e)}")
                   raise Exception("Saga update failed - will be sent to DLQ")
           except Exception as e:
                logger.exception(f"Saga initialization failed: {str(e)}")
                return
            # enqueue_outbox_message("order.checkout_failed", {
            #     "saga_id": saga_id,
            #     "order_id": order_id,
            #     "status": "failed",
            #     "error": str(e)
            # })
=======
            await update_saga_and_enqueue(
                saga_id=saga_id,
                status="SAGA_FAILED_INITIALIZATION",
                details={"error": str(e)},
                routing_key=None,
                payload=None,
            )

            #outbox instead of enqueue
            await enqueue_outbox_message("order.checkout_failed", {
                "saga_id": saga_id,
                "order_id": order_id,
                "status": "failed",
                "error": str(e)
            })
>>>>>>> 18c273c5

@worker.register
async def process_stock_completed(data, message):
    """
          Receives 'stock.reservation_completed' event after Stock Service reserves items.
          Then we proceed to request payment.
          """
    try:
        saga_id = data.get('saga_id')
        order_id = data.get('order_id')
        
        idempotency_key = global_idempotency.helper.generate_idempotency_key(SERVICE_NAME, 
                                                                             "stock", order_id, saga_id,
                                                                             "process_stock_completed")

        # if await check_idempotency_key(idempotency_key):
        if check_idempotency_key(idempotency_key): #TODO make async
            logger.info(f"[IDEMPOTENCY] Skipping duplicate stock step for {idempotency_key}")
            return

        logger.info(f"[Order Orchestrator] Stock reservation completed for saga={saga_id}, order={order_id}")
        # update_saga_state(saga_id, "STOCK_RESERVATION_COMPLETED")

        await update_saga_and_enqueue(
            saga_id=saga_id,
            status="STOCK_RESERVATION_COMPLETED",
            details=None,
            routing_key=None,
        )

        # Retrieve saga state to get user_id, total_cost, etc.
        saga_data = await get_saga_state(saga_id)
        if not saga_data:
            raise Exception(f"Saga {saga_id} not found")

        order_data = saga_data.get("details", {})
        user_id = order_data.get("user_id")
        total_cost = order_data.get("total_cost")

        if not user_id or not total_cost:
            raise Exception("Missing user_id or total_cost in saga details")

        logger.info(f"[Order Orchestrator] Sending remove_credit request for saga={saga_id}, order={order_id}")
        payload = {
            "user_id": user_id,
            "amount": total_cost
        }

        await update_saga_and_enqueue(
            saga_id=saga_id,
            status="PAYMENT_INITIATED",
            details=None,
            routing_key="payment_queue",
            payload=payload,
        )
        # TODO: Probably only the last message should have a callback_action???
        worker.send_message(payload=payload, queue="payment_queue", correlation_id=saga_id,
                            action="remove_credit", reply_to="orchestrator_queue",
                            callback_action="process_payment_completed")
        response_data = {"status": "success", "step": "stock reservation completed"}
        global_idempotency.helper.store_idempotent_result(idempotency_key,response_data)
        return

    except Exception as e:
        logger.error(f"Error in process_stock_completed: {str(e)}")
        if 'saga_id' in locals():
<<<<<<< HEAD
            #TODO: check updated
            try:
                success = update_saga_and_enqueue(
                    saga_id=saga_id,
                    status="PAYMENT_INITIATION_FAILED",
                    details={"error": str(e)},
                    routing_key="stock.compensate",
                    payload={"saga_id": saga_id, "order_id": order_id}
                )
                if not success:
                    logger.critical(f"[Saga] Could not enqueue compensation for {saga_id} with error: {str(e)}")
                    raise Exception(f"Saga {saga_id} and enqueue compensation failed - will be sent to DLQ: {str(e)}")
            except Exception as e:
               logger.exception(f"Error in process_stock_completed: {str(e)}")
=======

            #TODO: check updated
            #combines the operations
            await update_saga_and_enqueue(
                saga_id = saga_id,
                status = "PAYMENT_INITIATION_FAILED",
                details={"error": str(e)},
                routing_key = "stock.compensate",
                payload= {"saga_id": saga_id, "order_id": order_id}
            )

            await enqueue_outbox_message("order.checkout_failed", {
                "saga_id": saga_id,
                "order_id": order_id,
                "status": "failed",
                "error": str(e)
            })

>>>>>>> 18c273c5


@worker.register
async def process_payment_completed(data, message):
    """
      Receives 'payment.completed' after the Payment Service finishes charging.
      Then the order can be finalized.
      """
    try:
        saga_id = data.get("saga_id")
        order_id = data.get("order_id")
        idempotency_key = global_idempotency.helper.generate_idempotency_key(SERVICE_NAME, "payment", order_id, saga_id,
                                                                             "process_payment_completed")

        # if await check_idempotency_key(idempotency_key):
        if check_idempotency_key(idempotency_key): #TODO make async
            logger.info(f"[IDEMPOTENCY] Skipping duplicate payment step for {idempotency_key}")
            return {"msg": "Skipping duplicate payment step "}, 200
        

        logger.info(f"[Order Orchestrator] Payment completed for saga={saga_id}, order={order_id}")
        await update_saga_and_enqueue(
            saga_id=saga_id,
            status="PAYMENT_COMPLETED",
            details=None,
            routing_key=None,
            payload=None,
        )

        order_data = await rpc_client.call(queue="order_queue",action="find_order",payload={"order_id": order_id})

        for item_id, quantity in order_data["items"]:
            payload = {
                "item_id": item_id,
                "quantity": quantity
            }
            worker.send_message(payload=payload, queue="stock_queue", correlation_id=saga_id, action="remove_stock")
        logger.info(f"[Order Orchestrator] Stock removed successfully for saga={saga_id}, order={order_id}")
        await update_saga_and_enqueue(
            saga_id,
            "STOCK_REMOVED",
            routing_key=None,
            payload=None,
        )

        saga_data = await get_saga_state(saga_id)
        if not saga_data:
            raise Exception(f"Saga {saga_id} not found")

        # Get the lock_value from the saga state
        lock_value = saga_data["details"].get("lock_value")
        if not lock_value:
            raise Exception(f"Lock value not found for saga {saga_id}")

        # Release the order lock
        # if release_write_lock(order_id, lock_value):
        

        order_released = await rpc_client.call(
            queue="order_queue",
            action="release_write_lock",
            payload={"order_id": order_id, "lock_value": lock_value}
        )
        if order_released:
            await update_saga_and_enqueue(
                saga_id,
                "ORDER_LOCK_RELEASED",
                routing_key=None,
                payload=None,
            )
        else:
            raise Exception(f"Failed to release lock for order {order_id}")

        await update_saga_and_enqueue(
            saga_id,
            "ORDER_FINALIZED",
            routing_key=None,
            payload=None,
        )
        await update_saga_and_enqueue(
            saga_id,
            "SAGA_COMPLETED",
            details={"completed_at": time.time()},
            routing_key=None,
            payload=None,
        )
        payload = {
            "saga_id": saga_id,
            "order_id": order_id,
            "status": "success"
        }
        worker.send_message(payload=payload, queue="order_queue", correlation_id=saga_id,
                            action="checkout_completed", reply_to="gateway_queue")
        response_data = {"status": "success", "step": "payment completed"}
        response_data=global_idempotency.helper.store_idempotent_result(idempotency_key, response_data)
        return

    except Exception as e:
        logger.error(f"Error in process_payment_completed: {str(e)}")
        if 'saga_id' in locals():
            #TODO: check updated
<<<<<<< HEAD
            try:
                success = update_saga_and_enqueue(
                    saga_id=saga_id,
                    status="ORDER_FINALIZATION_FAILED",
                    details={"error": str(e)},
                    routing_key="payment.reverse",
                    payload={"saga_id": saga_id, "order_id": order_id}
                )
                if not success:
                    logger.critical(f"Could not update saga {saga_id} for order {order_id} during failure handling")
                    raise Exception(f"Saga failure handler failed-message will go to DLQ")
                enqueue_outbox_message("stock.compensate", {
                        "saga_id": saga_id,
                        "order_id": order_id
                    })
                enqueue_outbox_message("order.checkout_failed", {
                        "saga_id": saga_id,
                        "order_id": order_id,
                        "status": "failed",
                        "error": str(e)
                    })
            except Exception as e:
                logger.exception(f"[SAGA] Critical error: {str(e)}")
                raise
=======
            #combines the operations
            success = await update_saga_and_enqueue(
                saga_id = saga_id,
                status = "ORDER_FINALIZATION_FAILED",
                details={"error": str(e)},
                routing_key = "payment.reverse",
                payload= {"saga_id": saga_id, "order_id": order_id}
            )

            if success:
                await enqueue_outbox_message("stock.compensate", {
                    "saga_id": saga_id,
                    "order_id": order_id
                })
                await enqueue_outbox_message("order.checkout_failed", {
                    "saga_id": saga_id,
                    "order_id": order_id,
                    "status": "failed",
                    "error": str(e)
                })
        
            else:
                logger.critical(f"Failed to enqueue outbox messages for saga {saga_id}")
                

>>>>>>> 18c273c5


async def process_failure_events(data, message):
    """
    Any service can publish a failure event: e.g. 'stock.reservation_failed' or 'payment.failed'.
    The orchestrator listens, updates the saga state, and triggers compensation if needed.
    """

    #TODO refactor for saga update and enqueue
    try:
        saga_id = data.get("saga_id")
        order_id = data.get("order_id")
        # TODO: Extract error message from the event
        error = data.get('error', 'Unknown error')
        # routing_key = data.routing_key

        #using gettatr to default to UNKOWN
        routing_key = getattr(message, 'routing_key', "UNKNOWN")

        logger.info(f"[Order Orchestrator] Failure event {routing_key} for saga={saga_id}: {error}")
        
        # update_saga_state(saga_id, f"FAILURE_EVENT_{routing_key.upper()}", {"error": error})

        saga_data = await get_saga_state(saga_id)
        if not saga_data:
            logger.error(f"[Order Orchestrator] Saga {saga_id} not found.")
            return {"msg": "Saga not found"}, 404
        
        #check whether saga already failed or completed
        current_status = saga_data.get("status")
        if current_status in ["SAGA_COMPLETED", "SAGA_FAILED", "SAGA_FAILED_RECOVERY"]:
            logger.warning(f"[Order Orchestrator] Saga {saga_id} already terminated ({current_status}). Ignoring failure event {routing_key}.")
            return {"msg": "Saga already terminated"}, 200

        # Check which steps were completed
        steps_completed = [step["status"] for step in saga_data.get("steps", [])]
        compensations = []

        # If payment was completed but we got a failure from somewhere else, reverse it
        if "PAYMENT_COMPLETED" in steps_completed and routing_key:
            compensations.append(("payment.reverse", {"saga_id": saga_id, "order_id": order_id}))

        # If stock was reserved but we have a new failure (not from stock reservation itself), roll it back
        if "STOCK_RESERVATION_COMPLETED" in steps_completed and routing_key:
            compensations.append(("stock.compensate", {"saga_id": saga_id, "order_id": order_id}))


        #final failure
        compensations.append(("order.checkout_failed", {
            "saga_id": saga_id,
            "order_id": order_id,
            "status": "failed",
            "error": error
        }))

        status = "SAGA_FAILED"
        details = {
            "error": error,
            "compensations_initiated": [c[0] for c in compensations if c[0] != "order.checkout_failed"],
            "failed_at": time.time()
        }
        routing_key = None
        payload = None
        remaining_msgs = []

        if compensations:
            # Gather routing keys and payload for first message
            routing_key = compensations[0][0]
            payload = compensations[0][1]
            remaining_msgs = compensations[1:]
        
        success = await update_saga_and_enqueue(
            saga_id=saga_id,
            status=status,
            details=details,
            routing_key=routing_key,
            payload=payload,
        )
        if success:
            logger.info(f"[Order Orchestrator] Successfully updated saga {saga_id} to {status}")
            for comp_key, payload in compensations:
                await enqueue_outbox_message(comp_key, payload)
            
        else:
            logger.critical(f"[Order Orchestrator] Failed to update saga {saga_id} to {status}")
            await message.nack(requeue=True)

    except Exception as e:
        logger.error(f"Error in process_failure_events: {str(e)}")
        try:
            await message.nack(requeue=True)
        except Exception as e:
            logger.error(f"Error nacking message: {str(e)}")

<<<<<<< HEAD
def send_post_request(url: str):
=======

# ----------------------------------------------------------------------------
# Idempotency Helper
# ----------------------------------------------------------------------------

async def execute_idempotent_operation(key: str, message, handler_function, *args, **kwargs):
    try:
        stored_result = check_idempotency_key(key) #TODO make async
        if stored_result:
            logger.info(f"Idempotency hit for key {key}. Acking.")
            return {"msg": "Idempotency hit"}, 200
    except Exception as e:
        logger.error(f"Error checking idempotency key: {str(e)}")
        await message.nack(requeue=True)
        return {"msg": "Error checking idempotency key"}, 500

    # if idompentcy check is successful, call the handler function
    try:
        await handler_function(message.correlation_id, message.type, message.body, *args, **kwargs)
    except Exception:
        logger.exception(f"Handler {handler_function.__name__} failed for key {key}")


# ----------------------------------------------------------------------------
# Saga State Helpers
# ----------------------------------------------------------------------------

#TODO can be made async aiohttp??
async def send_post_request(url: str):
>>>>>>> 18c273c5
    try:
        response = requests.post(url)
    except requests.exceptions.RequestException:
        return {"error": "Request error"}, 400
    else:
        return response


#TODO should be made atomic, easily done through @idempotent when we merge with stock/payment idempotent branch

@worker.register
<<<<<<< HEAD
@idempotent("add_item",idempotency_db_conn,SERVICE_NAME)
async def add_item(data):
    order_id = data.get("order_id")
    item_id = data.get("item_id")
    quantity = data.get("quantity")
    if not order_id or not item_id or not quantity:
        return {"error": "Missing required fields (order_id,item_id, quantity)"}, 400
    stock_response=await rpc_client.call(
        {
            "type": "find_item",
            "data":{"item_id":item_id}
        },"stock_queue")
    if not stock_response or "price" not in stock_response:
        return {"error": f"Item {item_id} not found or invalid"}, 400

    item_price=stock_response["price"]
    item_stock=stock_response["stock"]
    try:
        if item_stock < quantity:
            return {"error": f"Item {item_id} is out of stock. Requested {quantity}, available {item_stock}."}, 400
    except(ValueError, TypeError):
        return {"error": "Invalid quantity specified"}, 400
    def update_func(order: OrderValue) -> OrderValue:
        order.items.append((item_id, quantity))
        order.total_cost+=quantity*item_price
    error_msg = None
    try:
        updated_order,error_msg=atomic_update_order(order_id, update_func=update_func)
        if error_msg:
            logging.error(f"Failed to update order {order_id}: {error_msg}")
            logging.debug(error_msg)
            if "not_found" in error_msg.lower():
                status_code=404
            else:
                status_code=500
            return ({"added": False, "error": error_msg}, status_code)
        elif updated_order:
            logging.debug(f"Updated order {order_id}: {updated_order}")
            update_saga_and_enqueue(
                saga_id=order_id,
                status="ITEM_ADDED",
                routing_key=updated_order.routing_key,
                payload=updated_order.payload
            )
            return ({"added": True, "order_id": order_id}, updated_order)
        else:
            return ({"added": False, "error": "Internal processing error"}, 500)
    except ValueError as e:
        error_msg=str(e)
        return ({"added": False, "error": error_msg}, 400)
    except Exception as e:
        logging.exception("internal error")
        return ({"added": False, "error": error_msg}, 400)

async def atomic_update_order(order_id, update_func):
    max_retries = 5
    base_backoff = 50
    for attempt in range(max_retries):
        pipe = db_master.pipeline(transaction=True)
        try:
            pipe.watch(order_id)
            entry=pipe.get(order_id)
            if not entry:
                pipe.reset()
                logging.warning("Atomic update: order: %s", order_id)
                return {"error":f"Order {order_id} not found"}
            try:
             order_val = msgpack.Decoder(OrderValue).decode(entry)
            except MsgspecDecodeError:
             pipe.reset()
             logging.error("Atomic update: Decode error for order %s", order_id)
             return None, "Internal data format error"
            try:
             updated_order = update_func(order_val)
             pipe.multi()
             pipe.set(order_id, msgpack.Encoder().encode(updated_order))
             pipe.execute()
             return updated_order,200
            except ValueError as e:
                pipe.reset()
                raise e
        except redis.WatchError:
            # key was modified between watch and execute, retry backoff
            backoff_multiplier = (2 ** attempt) * (1 + random.random() * 0.1)
            backoff = base_backoff * backoff_multiplier
            await asyncio.sleep(backoff / 1000)
            continue  # loop again

        except redis.RedisError:
            return None, DB_ERROR_STR
        except ValueError:
            raise

        except Exception as e:
            logging.exception(f"Unexpected error in atomic_update_order for order {order_id}: {e}")
            return None, "Internal data error"

=======
async def add_item(data, message):
    order_id = data.get("order_id")
    item_id = data.get("item_id")
    quantity = data.get("quantity")
    stock_response = None

    idempotency_key = f"idempotent:{SERVICE_NAME}:add_item:{order_id}:{item_id}:{quantity}" 

    logger.info(f"--- ORDER SVC: add_item - Idempotency key: {idempotency_key}")
    
    if order_id is None or item_id is None or quantity is None:
        logger.error(f"Missing required fields (order_id, item_id, quantity) in add_item request.")
        return {"error": "Missing required fields"}, 400


    try:
        key_exists = global_idempotency.helper.check_idempotency_key(idempotency_key)
        if key_exists:
            logger.info(f"[IDEMPOTENCY] Duplicate add_item request for key {idempotency_key}. Skipping.")
            return {"msg": f"Item: {item_id} potentially already added to order (idempotency) {order_id}"}, 200
    except redis.RedisError as e:
        logger.error(f"Idempotency check failed for add_item {idempotency_key}: {e}")
        return {"error": "Idempotency check failed"}, 503
    
    except Exception as e:
        logger.exception(f"Unexpected error checking idempotency key {idempotency_key}: {e}")
        return {"error": "Unexpected error checking idempotency key"}, 500

    # load the order

    try:
        order_entry, status_code = await get_order_from_db(order_id)
        if status_code != 200:
            logger.error(f"--- ORDER SVC: add_item - Order entry: {order_entry}")
            return {"error": f"Order: {order_id} not found!"}, 404
        if not isinstance(order_entry, OrderValue):
            logger.error(f"--- ORDER SVC: add_item - Order entry: {order_entry}")
            return {"error": f"Order: {order_id}, invalid format!"}, 500
        
    except Exception as e:
        logger.error(f"Unexecpted rror getting order entry for order {order_id}: {e}")
        await message.nack(requeue=False)
        return {"error": "Unexpected error getting order entry"}, 500
    
    #call stock service
    try:
        payload = {
            "item_id": item_id #should be consistent with stock
        }

        logger.info(f"--- ORDER SVC: add_item - Stock service payload: {payload}")

        stock_response = await rpc_client.call(queue="stock_queue", action="find_item", payload=payload)
        logger.info(f"--- ORDER SVC: add_item - Stock service response: {stock_response}")

        stock_data = stock_response.get('data')
        if not isinstance(stock_data, dict):
            logger.error(f"--- ORDER SVC: add_item - Stock service returned invalid data type: {type(stock_data)}")
            return {"error": f"Item data not found, item: {item_id}"}, 404
        
        item_price = stock_data.get("price")
        if item_price is None:
            logger.error(f"--- Invalid or missing price for item {item_id}")
            return {"error": f"Item: {item_id} price not found!"}, 404
    
    except Exception as e:
        logger.error(f"Unexpected error getting stock data for item {item_id}: {e}")
        return {"error": "Unexpected error getting stock data"}, 503
    
    #update and save order

    try:
        if not isinstance(order_entry, OrderValue):
            logger.error(f"--- ORDER SVC: add_item - Order entry: {order_entry}")
            return {"error": f"Order: {order_id}, invalid format!"}, 500
        
        order_entry.items.append((item_id, int(quantity)))
        order_entry.total_cost += int(quantity) * item_price

        await db_master.set(order_id, msgpack.encode(order_entry))
        await update_saga_and_enqueue(
            saga_id=order_id,
            status="ITEM_ADDED",
            routing_key=None,
            payload=None,
        )
        #enqueue outbox??
        try:
            global_idempotency.helper.store_idempotent_result(idempotency_key, {"status": "item_added"})
            logger.info(f"[IDEMPOTENCY] Stored result for add_item key {idempotency_key}")
        except Exception as ie:
            logger.error(f"Failed to store idempotency key {idempotency_key} after add_item: {ie}")
            # operation succeeded-> however idempotency might fail on retry if key wasn't stored.
        
        return ({"msg": f"Item: {item_id} added to order: {order_id}, total cost updated to: {order_entry.total_cost}"}, 200)
    except redis.RedisError:
        await message.nack(requeue=False)
        return {"error": DB_ERROR_STR}, 400
    except Exception as e:
        await message.nack(requeue=False)
        return {"error": f"Unexpected error adding item to order: {e}"}, 500
>>>>>>> 18c273c5


# Helper methods locks
async def acquire_write_lock(order_id: str, lock_timeout: int = 10000) -> str:
    """
    Acquire a write lock on an order to prevent multiple writes.
    :param order_id: The ID of the order to lock.
    :param lock_timeout: The lock timeout in milliseconds (default: 10 seconds).
    :return: True if the lock was acquired, False otherwise.
    """
    lock_key = f"write_lock:order:{order_id}"
    lock_value = str(uuid.uuid4())  # Unique value to identify the lock owner
    try:
        # Try to acquire the lock using Redis SET with NX and PX options
        is_locked = await db_master.set(lock_key, lock_value, nx=True, px=lock_timeout)
        if is_locked:
            logger.info(f"Lock acquired for order: {order_id}")
            await db_master.hmset(
                f"lock_meta:{lock_key}",
                {
                    "service_id": SERVICE_ID,
                    "ttl": SAGA_STATE_TTL,
                    "lock_timeout": lock_timeout,
                    "lock_value": lock_value
                }
            )
        
            #TODO, check if correct? lock timeout wasnt impelemented??
            await db_master.expire(f"lock_meta:{lock_key}", int(lock_timeout / 1000) + 60)
            return lock_value
    
        else:
            logger.info(f"Lock already acquired for order: {order_id}")
            return None
    except Exception as e:
        logger.error(f"Error while acquiring lock for order: {order_id}: {str(e)}")
        return None


async def release_write_lock(order_id: str, lock_value: str) -> bool:
    """
    Release the write lock for a specific order.
    :param order_id: The ID of the order to unlock.
    :param lock_value: The unique value of the lock owner.
    :return: True if the lock was released, False otherwise.
    """
    lock_key = f"write_lock:order:{order_id}"
    meta_key = f"lock_meta:{lock_key}"
    try:

        # Use a Lua script to ensure atomicity
        lua_script = """
        if redis.call("GET", KEYS[1]) == ARGV[1] then
        redis.call("DEL", KEYS[1])
        redis.call("DEL", KEYS[2])
        return 1
        else
          return 0
        end
        """
        result = await db_master.eval(lua_script, 1, lock_key, lock_value)
        if result == 1:
            logger.info(f"Lock released for order: {order_id}")
            return True
        else:
            logger.warning(f"Failed to release lock for order {order_id}-lock value mismatch")
            return False  # Returns True if the lock was released, False otherwise
    except Exception as e:
        logger.error(f"Error while releasing lock for order: {order_id}: {str(e)}")
        return False


# Forcibly release abandoned locks
# was unused
async def force_release_locks(order_id: str) -> bool:
    lock_key = f"write_lock:order:{order_id}"
    meta_key = f"lock_meta:{lock_key}"
    try:
        meta = await db_master.hgetall(meta_key)
        if meta:
            acquired_at = float(meta.get("acquired_at", 0))
            timeout = int(meta.get("lock_timeout", LOCK_TIMEOUT))
            if time.time() - (acquired_at + (timeout / 1000) * 2):
                db_master.delete(lock_key)
                db_master.delete(meta_key)
                logger.warning(f"Force released lock for order: {order_id}")
                return True
        return False
    except Exception as e:
        logger.error(f"Error while releasing lock for order: {order_id}: {str(e)}")
        return False





# ----------------------------------------------------------------------------
# Saga State Helpers
# ----------------------------------------------------------------------------

async def publish_event(routing_key, payload):
    """
    Publishes a message to the “saga_events” exchange with the given routing_key.
    """
    try:
        connection = await connect_robust(AMQP_URL)
        channel = await connection.channel()

        # Declare exchange of type "topic" (or direct/fanout as needed)
        exchange = await channel.declare_exchange("saga_events", "topic", durable=True)

        message = Message(
            body=json.dumps(payload).encode(),
            delivery_mode=DeliveryMode.PERSISTENT
        )

        await exchange.publish(message, routing_key=routing_key)
        logger.info(f"[Order Orchestrator] Published event {routing_key} => {payload}")

        await connection.close()
    except Exception as e:
        logger.error(f"Error publishing event: {str(e)}")


# ----------------------------------------------------------------------------
# Leadership (Optional) and Recovery
# ----------------------------------------------------------------------------
async def maintain_leadership():
    """
    Optional: For high availability, tries to maintain “leadership” so only one
    instance runs the saga orchestration at a time. If not needed, remove.
    """
    while True:
        try:
            # Attempt to acquire leadership
            is_leader = await db_master_saga.set(
                "leader:order-orchestrator",
                ORCHESTRATOR_ID,
                nx=True,
                ex=30  # expires in 30 seconds
            )
            if is_leader:
                logger.info("[Order Orchestrator] Acquired leadership.")
            else:
                # If already the leader, refresh the TTL
                if await db_master_saga.get("leader:order-orchestrator") == ORCHESTRATOR_ID:
                    await db_master_saga.expire("leader:order-orchestrator", 30)

            # Heartbeat
            await db_master_saga.setex(f"heartbeat:{ORCHESTRATOR_ID}", 30, "alive")
            await asyncio.sleep(10)
        except Exception as e:
            logger.error(f"Leadership maintenance error: {str(e)}")
            await asyncio.sleep(5)


async def recover_in_progress_sagas():
    """
    If there are sagas stuck in a “processing” state for too long,
    mark them as failed or attempt compensation.
    """
    try:
        list_of_keys = await db_master_saga.keys("saga:*")
        print(f"--- ORDER SVC: recover_in_progress_sagas - List of keys: {list_of_keys}")
        for key in list_of_keys:
            saga_json = await db_slave_saga.get(key)
            if not saga_json:
                continue

            saga_data = json.loads(saga_json)
            status = saga_data.get("status")
            last_updated = saga_data.get("last_updated", 0)

            # Check for sagas that appear 'stuck'
            if status not in ["SAGA_COMPLETED", "SAGA_FAILED"]:
                if time.time() - last_updated > 60:  # 60s threshold
                    saga_id = saga_data.get("saga_id")
                    order_id = saga_data.get("details", {}).get("order_id")
                    logger.warning(f"[Order Orchestrator] Found stuck saga={saga_id}, forcing fail.")

                    steps_completed = [step["status"] for step in saga_data.get("steps", [])]

                    comp_routing_key = None
                    payload = {}
                    other_compensations = []
                    
                    if "PAYMENT_COMPLETED" in steps_completed:
                        comp_routing_key = "payment.reverse"
                        payload = {
                            "saga_id": saga_id,
                            "order_id": order_id
                        }
                        if "STOCK_RESERVATION_COMPLETED" in steps_completed:
                            other_compensations.append(("stock.compensate", {
                                "saga_id": saga_id,
                                "order_id": order_id
                            }))
                    
                    elif "STOCK_RESERVATION_COMPLETED" in steps_completed:
                        comp_routing_key = "stock.compensate"
                        payload = {
                            "saga_id": saga_id,
                            "order_id": order_id
                        }
                    
                    success = await update_saga_and_enqueue(
                        saga_id = saga_id,
                        status = "SAGA_FAILED_RECOVERY",
                        details={"error": "Timeout recovery triggered"},
                        routing_key = comp_routing_key,
                        payload= payload, #potentially none
                    )

                    if success:
                        for key, payload in other_compensations:
                            await enqueue_outbox_message(key, payload)
                        
                        await enqueue_outbox_message("order.checkout_failed", {
                            "saga_id": saga_id,
                            "order_id": order_id,
                            "status": "failed",
                            "error": "Timeout recovery triggered"
                        })
                    else:
                        logger.critical(f"Failed to enqueue outbox messages for saga {saga_id}")
                    
    except Exception as e:
        print(f"!!! ERROR INSIDE recover_in_progress_sagas: {e}", flush=True)
        logger.error(f"Error recovering sagas: {str(e)}")


# ----------------------------------------------------------------------------
# RabbitMQ Consumer Setup
# ----------------------------------------------------------------------------
async def consume_messages():
    """
    Connect to RabbitMQ, declare exchange/queues, and consume relevant events.
    """
    while True:
        try:
            connection = await connect_robust(AMQP_URL)
            channel = await connection.channel()

            # Declare exchange
            exchange = await channel.declare_exchange("saga_events", "topic", durable=True)

            # Declare & bind relevant queues
            checkout_queue = await channel.declare_queue("order_checkout_requests", durable=True)
            await checkout_queue.bind(exchange, routing_key="order.checkout")

            stock_complete_queue = await channel.declare_queue("stock_complete_events", durable=True)
            await stock_complete_queue.bind(exchange, routing_key="stock.reservation_completed")

            payment_complete_queue = await channel.declare_queue("payment_complete_events", durable=True)
            await payment_complete_queue.bind(exchange, routing_key="payment.completed")

            failure_queue = await channel.declare_queue("saga_failure_events", durable=True)
            await failure_queue.bind(exchange, routing_key="stock.reservation_failed")
            await failure_queue.bind(exchange, routing_key="payment.failed")

            # Start consumers
            logger.info("[Order Orchestrator] Consuming messages...")
            await checkout_queue.consume(process_checkout_request)
            await stock_complete_queue.consume(process_stock_completed)
            await payment_complete_queue.consume(process_payment_completed)
            await failure_queue.consume(process_failure_events)

            # Keep the consumer alive
            await asyncio.Future()

        except Exception as e:
            logger.error(f"Error in consume_messages: {str(e)}")
            await asyncio.sleep(5)

async def outbox_poller():
<<<<<<< HEAD
    while True:
        try:
            #blpop instead of loop
            #TODO what if message loss between LOP and succesfull AMQP publish???
            #Added brpoplush to prevent the issue
            raw=db_master_saga.brpoplpush(OUTBOX_KEY, f"{OUTBOX_KEY}:processing",timeout=5)
            if not raw:
                await asyncio.sleep(1)
                continue
            message=json.loads(raw)
            routing_key=message.get("routing_key")
            payload=message.get("payload")

            await publish_event(routing_key=routing_key,payload=payload)
            db_master_saga.lrem(f"{OUTBOX_KEY}:{routing_key}", 0,json.dumps(message))
            logger.info(f"[Outbox] Published event {routing_key} => {payload}")
        except Exception as e:
            logger.error(f"Error publishing event: {str(e)}")
            await asyncio.sleep(5)

=======
    #TODO
    pass
>>>>>>> 18c273c5


# ----------------------------------------------------------------------------
# Optional Health Check
# ----------------------------------------------------------------------------
async def health_check_server():
    """
    Runs a simple HTTP server on port 8000 to respond with 'OK' for readiness checks.
    """

    async def health_handler(request):
        return web.Response(text="OK")

    app = web.Application()
    app.router.add_get("/health", health_handler)

    runner = web.AppRunner(app)
    await runner.setup()
    site = web.TCPSite(runner, host="0.0.0.0", port=8000)
    await site.start()
    logger.info("[Order Orchestrator] Health check server started on :8000")


async def main():
    await connect_rpc_client()
    asyncio.create_task(health_check_server())
    asyncio.create_task(consume_messages())
    asyncio.create_task(maintain_leadership())
    asyncio.create_task(recover_in_progress_sagas())
    asyncio.create_task(outbox_poller())
    await worker.start()

if __name__ == '__main__':
   asyncio.run(main())
<|MERGE_RESOLUTION|>--- conflicted
+++ resolved
@@ -7,12 +7,8 @@
 import asyncio
 import time
 
-<<<<<<< HEAD
 from msgspec import msgpack, Struct, DecodeError as MsgspecDecodeError
-=======
 import aio_pika
-
->>>>>>> 18c273c5
 from aiohttp import web
 from aio_pika import connect_robust, Message, DeliveryMode, RobustConnection, RobustChannel, RobustExchange
 from msgspec import msgpack, Struct, DecodeError as MsgspecDecodeError, EncodeError as MsgspecEncodeError
@@ -31,16 +27,11 @@
 from flask import Flask, jsonify, abort
 import warnings
 
-<<<<<<< HEAD
 from global_idempotency.helper import check_idempotency_key, IdempotencyStoreConnectionError, idempotency_db_conn
-from global_idempotency.idempotency_decorator import idempotent
-=======
 import redis.asyncio as redis
 from redis.asyncio.sentinel import Sentinel 
 # from redis import exceptions as redisexceptions
 import redis
-from global_idempotency.helper import check_idempotency_key, IdempotencyStoreConnectionError
->>>>>>> 18c273c5
 
 warnings.filterwarnings("ignore", message=".*Python 2.7.*")
 
@@ -96,66 +87,56 @@
     except Exception as e:
         logger.error(f"Error while enqueueing message to outbox: {str(e)}")
 
-<<<<<<< HEAD
-def update_saga_and_enqueue(saga_id, status,  routing_key: str|None, payload:dict|None, details=None,max_attempts: int=5,backoff_ms:int=100):
+async def update_saga_and_enqueue(saga_id, status,  routing_key: str|None, payload:dict|None, details=None,max_attempts: int=5,backoff_ms:int=100):
 #retry maybe todo too with max attempts?
     saga_key = f"saga:{saga_id}"
     for attempt in range(max_attempts):
        try:
-        saga_json = db_slave_saga.get(saga_key)
-=======
-async def update_saga_and_enqueue(saga_id, status,  routing_key: str|None, payload:dict|None, details=None,):
-#retry maybe todo too with max attempts?
-
-    try:
-        saga_key = f"saga:{saga_id}"
-        saga_json = await db_slave_saga.get(saga_key)
->>>>>>> 18c273c5
-        if saga_json:
-            saga_data = json.loads(saga_json)
-        else:
-            # Create a new saga record if not found
-            saga_data = {
-                "saga_id": saga_id,
+            saga_json = db_slave_saga.get(saga_key)
+            if saga_json:
+                saga_data = json.loads(saga_json)
+            else:
+                # Create a new saga record if not found
+                saga_data = {
+                    "saga_id": saga_id,
+                    "status": status,
+                    "steps": [],
+                    "created_at": time.time()
+                }
+
+            saga_data["status"] = status
+            saga_data["last_updated"] = time.time()
+
+            if details:
+                saga_data["details"] = {**saga_data.get("details", {}), **details}
+
+            # Append a step entry
+            saga_data["steps"].append({
                 "status": status,
-                "steps": [],
-                "created_at": time.time()
-            }
-
-        saga_data["status"] = status
-        saga_data["last_updated"] = time.time()
-
-        if details:
-            saga_data["details"] = {**saga_data.get("details", {}), **details}
-
-        # Append a step entry
-        saga_data["steps"].append({
-            "status": status,
-            "timestamp": time.time(),
-            "details": details
-        })
-
-        outbox_msg_json = None
-        if payload and routing_key:
-            message={
-                "routing_key":routing_key,
-                "payload":payload,
-                "timestamp":time.time()
-            }
-            outbox_msg_json = json.dumps(message)
-
-        async with db_master.pipeline(transaction=True) as pipe:
-            await pipe.watch(saga_key)
-
-            await pipe.set(saga_key, json.dumps(saga_data))
-            if outbox_msg_json:
-                await pipe.rpush(OUTBOX_KEY,outbox_msg_json)
+                "timestamp": time.time(),
+                "details": details
+            })
+
+            outbox_msg_json = None
+            if payload and routing_key:
+                message={
+                    "routing_key":routing_key,
+                    "payload":payload,
+                    "timestamp":time.time()
+                }
+                outbox_msg_json = json.dumps(message)
+
+            async with db_master.pipeline(transaction=True) as pipe:
+                await pipe.watch(saga_key)
+
+                await pipe.set(saga_key, json.dumps(saga_data))
+                if outbox_msg_json:
+                    await pipe.rpush(OUTBOX_KEY,outbox_msg_json)
+                
+            result =  await pipe.execute()
             
-        result =  await pipe.execute()
-        
-        logger.info(f"[Order Orchestrator Atomic] Saga {saga_id} updated -> {status}. Enqueued message to outbox")
-        return True
-<<<<<<< HEAD
+            logger.info(f"[Order Orchestrator Atomic] Saga {saga_id} updated -> {status}. Enqueued message to outbox")
+            return True
        except redis.exceptions.WatchError:
            logger.warning(f"[SAGA UPDATE] Retry {attempt+1}/{max_attempts}. Saga {saga_id} failed to update. WatchError on {saga_id}")
        except redis.exceptions.RedisError as e:
@@ -164,13 +145,6 @@
            time.sleep(backoff_ms/1000)
            backoff_ms *=2
        except Exception as e:
-=======
-        
-    except redis.RedisError as e:
-        logger.error (f"Error redis update saga state {saga_id} to {status}: {str(e)}")
-        return False
-    except Exception as e:
->>>>>>> 18c273c5
         logger.error(f"Error updating saga state {saga_id} to {status}: {str(e)}")
     logger.critical("f[SAGA UPDATE] Failed after {max_attempts} attempts for {saga_id}.")
     return False
@@ -427,12 +401,11 @@
     except Exception as e:
         logger.error(f"Error in process_checkout_request: {str(e)}")
         if 'saga_id' in locals():
-<<<<<<< HEAD
             # Mark the saga as failed
             # update_saga_state(saga_id, "SAGA_FAILED_INITIALIZATION", {"error": str(e)})
 
            try:
-               success=update_saga_and_enqueue(
+               success= await update_saga_and_enqueue(
                    saga_id=saga_id,
                    status="SAGA_FAILED_INITIALIZATION",
                    details={"error": str(e)},
@@ -444,30 +417,7 @@
                    raise Exception("Saga update failed - will be sent to DLQ")
            except Exception as e:
                 logger.exception(f"Saga initialization failed: {str(e)}")
-                return
-            # enqueue_outbox_message("order.checkout_failed", {
-            #     "saga_id": saga_id,
-            #     "order_id": order_id,
-            #     "status": "failed",
-            #     "error": str(e)
-            # })
-=======
-            await update_saga_and_enqueue(
-                saga_id=saga_id,
-                status="SAGA_FAILED_INITIALIZATION",
-                details={"error": str(e)},
-                routing_key=None,
-                payload=None,
-            )
-
-            #outbox instead of enqueue
-            await enqueue_outbox_message("order.checkout_failed", {
-                "saga_id": saga_id,
-                "order_id": order_id,
-                "status": "failed",
-                "error": str(e)
-            })
->>>>>>> 18c273c5
+                return {"error": str(e)}, 500
 
 @worker.register
 async def process_stock_completed(data, message):
@@ -534,10 +484,9 @@
     except Exception as e:
         logger.error(f"Error in process_stock_completed: {str(e)}")
         if 'saga_id' in locals():
-<<<<<<< HEAD
             #TODO: check updated
             try:
-                success = update_saga_and_enqueue(
+                success = await update_saga_and_enqueue(
                     saga_id=saga_id,
                     status="PAYMENT_INITIATION_FAILED",
                     details={"error": str(e)},
@@ -549,26 +498,6 @@
                     raise Exception(f"Saga {saga_id} and enqueue compensation failed - will be sent to DLQ: {str(e)}")
             except Exception as e:
                logger.exception(f"Error in process_stock_completed: {str(e)}")
-=======
-
-            #TODO: check updated
-            #combines the operations
-            await update_saga_and_enqueue(
-                saga_id = saga_id,
-                status = "PAYMENT_INITIATION_FAILED",
-                details={"error": str(e)},
-                routing_key = "stock.compensate",
-                payload= {"saga_id": saga_id, "order_id": order_id}
-            )
-
-            await enqueue_outbox_message("order.checkout_failed", {
-                "saga_id": saga_id,
-                "order_id": order_id,
-                "status": "failed",
-                "error": str(e)
-            })
-
->>>>>>> 18c273c5
 
 
 @worker.register
@@ -670,9 +599,8 @@
         logger.error(f"Error in process_payment_completed: {str(e)}")
         if 'saga_id' in locals():
             #TODO: check updated
-<<<<<<< HEAD
             try:
-                success = update_saga_and_enqueue(
+                success = await update_saga_and_enqueue(
                     saga_id=saga_id,
                     status="ORDER_FINALIZATION_FAILED",
                     details={"error": str(e)},
@@ -682,11 +610,11 @@
                 if not success:
                     logger.critical(f"Could not update saga {saga_id} for order {order_id} during failure handling")
                     raise Exception(f"Saga failure handler failed-message will go to DLQ")
-                enqueue_outbox_message("stock.compensate", {
+                await enqueue_outbox_message("stock.compensate", {
                         "saga_id": saga_id,
                         "order_id": order_id
                     })
-                enqueue_outbox_message("order.checkout_failed", {
+                await enqueue_outbox_message("order.checkout_failed", {
                         "saga_id": saga_id,
                         "order_id": order_id,
                         "status": "failed",
@@ -695,33 +623,6 @@
             except Exception as e:
                 logger.exception(f"[SAGA] Critical error: {str(e)}")
                 raise
-=======
-            #combines the operations
-            success = await update_saga_and_enqueue(
-                saga_id = saga_id,
-                status = "ORDER_FINALIZATION_FAILED",
-                details={"error": str(e)},
-                routing_key = "payment.reverse",
-                payload= {"saga_id": saga_id, "order_id": order_id}
-            )
-
-            if success:
-                await enqueue_outbox_message("stock.compensate", {
-                    "saga_id": saga_id,
-                    "order_id": order_id
-                })
-                await enqueue_outbox_message("order.checkout_failed", {
-                    "saga_id": saga_id,
-                    "order_id": order_id,
-                    "status": "failed",
-                    "error": str(e)
-                })
-        
-            else:
-                logger.critical(f"Failed to enqueue outbox messages for saga {saga_id}")
-                
-
->>>>>>> 18c273c5
 
 
 async def process_failure_events(data, message):
@@ -816,39 +717,7 @@
         except Exception as e:
             logger.error(f"Error nacking message: {str(e)}")
 
-<<<<<<< HEAD
 def send_post_request(url: str):
-=======
-
-# ----------------------------------------------------------------------------
-# Idempotency Helper
-# ----------------------------------------------------------------------------
-
-async def execute_idempotent_operation(key: str, message, handler_function, *args, **kwargs):
-    try:
-        stored_result = check_idempotency_key(key) #TODO make async
-        if stored_result:
-            logger.info(f"Idempotency hit for key {key}. Acking.")
-            return {"msg": "Idempotency hit"}, 200
-    except Exception as e:
-        logger.error(f"Error checking idempotency key: {str(e)}")
-        await message.nack(requeue=True)
-        return {"msg": "Error checking idempotency key"}, 500
-
-    # if idompentcy check is successful, call the handler function
-    try:
-        await handler_function(message.correlation_id, message.type, message.body, *args, **kwargs)
-    except Exception:
-        logger.exception(f"Handler {handler_function.__name__} failed for key {key}")
-
-
-# ----------------------------------------------------------------------------
-# Saga State Helpers
-# ----------------------------------------------------------------------------
-
-#TODO can be made async aiohttp??
-async def send_post_request(url: str):
->>>>>>> 18c273c5
     try:
         response = requests.post(url)
     except requests.exceptions.RequestException:
@@ -860,32 +729,51 @@
 #TODO should be made atomic, easily done through @idempotent when we merge with stock/payment idempotent branch
 
 @worker.register
-<<<<<<< HEAD
 @idempotent("add_item",idempotency_db_conn,SERVICE_NAME)
-async def add_item(data):
+async def add_item(data, message):
     order_id = data.get("order_id")
     item_id = data.get("item_id")
     quantity = data.get("quantity")
+    stock_response = None
+
     if not order_id or not item_id or not quantity:
         return {"error": "Missing required fields (order_id,item_id, quantity)"}, 400
-    stock_response=await rpc_client.call(
-        {
-            "type": "find_item",
-            "data":{"item_id":item_id}
-        },"stock_queue")
-    if not stock_response or "price" not in stock_response:
-        return {"error": f"Item {item_id} not found or invalid"}, 400
-
-    item_price=stock_response["price"]
-    item_stock=stock_response["stock"]
+        # load the order
+
+    #call stock service
+
+    payload = {
+        "item_id": item_id #should be consistent with stock
+    }
+    try:
+        logger.info(f"--- ORDER SVC: add_item - Stock service payload: {payload}")
+
+        stock_response = await rpc_client.call(queue="stock_queue", action="find_item", payload=payload)
+        logger.info(f"--- ORDER SVC: add_item - Stock service response: {stock_response}")
+    except Exception as e:
+        logger.error(f"Unexpected error getting stock data for item {item_id}: {e}")
+        return {"error": "Unexpected error getting stock data"}, 503
+
+    stock_data = stock_response.get('data')
+    if not isinstance(stock_data, dict):
+        logger.error(f"--- ORDER SVC: add_item - Stock service returned invalid data type: {type(stock_data)}")
+        return {"error": f"Item data not found, item: {item_id}"}, 404
+    
+    item_price = stock_data.get("price")
+    item_stock = stock_data.get("stock")
+    if item_price is None:
+        logger.error(f"--- Invalid or missing price for item {item_id}")
+        return {"error": f"Item: {item_id} price not found!"}, 404
     try:
         if item_stock < quantity:
             return {"error": f"Item {item_id} is out of stock. Requested {quantity}, available {item_stock}."}, 400
     except(ValueError, TypeError):
         return {"error": "Invalid quantity specified"}, 400
+    
     def update_func(order: OrderValue) -> OrderValue:
         order.items.append((item_id, quantity))
         order.total_cost+=quantity*item_price
+
     error_msg = None
     try:
         updated_order,error_msg=atomic_update_order(order_id, update_func=update_func)
@@ -914,7 +802,9 @@
     except Exception as e:
         logging.exception("internal error")
         return ({"added": False, "error": error_msg}, 400)
-
+    
+    #update and save order
+#made async TODO
 async def atomic_update_order(order_id, update_func):
     max_retries = 5
     base_backoff = 50
@@ -958,111 +848,6 @@
             logging.exception(f"Unexpected error in atomic_update_order for order {order_id}: {e}")
             return None, "Internal data error"
 
-=======
-async def add_item(data, message):
-    order_id = data.get("order_id")
-    item_id = data.get("item_id")
-    quantity = data.get("quantity")
-    stock_response = None
-
-    idempotency_key = f"idempotent:{SERVICE_NAME}:add_item:{order_id}:{item_id}:{quantity}" 
-
-    logger.info(f"--- ORDER SVC: add_item - Idempotency key: {idempotency_key}")
-    
-    if order_id is None or item_id is None or quantity is None:
-        logger.error(f"Missing required fields (order_id, item_id, quantity) in add_item request.")
-        return {"error": "Missing required fields"}, 400
-
-
-    try:
-        key_exists = global_idempotency.helper.check_idempotency_key(idempotency_key)
-        if key_exists:
-            logger.info(f"[IDEMPOTENCY] Duplicate add_item request for key {idempotency_key}. Skipping.")
-            return {"msg": f"Item: {item_id} potentially already added to order (idempotency) {order_id}"}, 200
-    except redis.RedisError as e:
-        logger.error(f"Idempotency check failed for add_item {idempotency_key}: {e}")
-        return {"error": "Idempotency check failed"}, 503
-    
-    except Exception as e:
-        logger.exception(f"Unexpected error checking idempotency key {idempotency_key}: {e}")
-        return {"error": "Unexpected error checking idempotency key"}, 500
-
-    # load the order
-
-    try:
-        order_entry, status_code = await get_order_from_db(order_id)
-        if status_code != 200:
-            logger.error(f"--- ORDER SVC: add_item - Order entry: {order_entry}")
-            return {"error": f"Order: {order_id} not found!"}, 404
-        if not isinstance(order_entry, OrderValue):
-            logger.error(f"--- ORDER SVC: add_item - Order entry: {order_entry}")
-            return {"error": f"Order: {order_id}, invalid format!"}, 500
-        
-    except Exception as e:
-        logger.error(f"Unexecpted rror getting order entry for order {order_id}: {e}")
-        await message.nack(requeue=False)
-        return {"error": "Unexpected error getting order entry"}, 500
-    
-    #call stock service
-    try:
-        payload = {
-            "item_id": item_id #should be consistent with stock
-        }
-
-        logger.info(f"--- ORDER SVC: add_item - Stock service payload: {payload}")
-
-        stock_response = await rpc_client.call(queue="stock_queue", action="find_item", payload=payload)
-        logger.info(f"--- ORDER SVC: add_item - Stock service response: {stock_response}")
-
-        stock_data = stock_response.get('data')
-        if not isinstance(stock_data, dict):
-            logger.error(f"--- ORDER SVC: add_item - Stock service returned invalid data type: {type(stock_data)}")
-            return {"error": f"Item data not found, item: {item_id}"}, 404
-        
-        item_price = stock_data.get("price")
-        if item_price is None:
-            logger.error(f"--- Invalid or missing price for item {item_id}")
-            return {"error": f"Item: {item_id} price not found!"}, 404
-    
-    except Exception as e:
-        logger.error(f"Unexpected error getting stock data for item {item_id}: {e}")
-        return {"error": "Unexpected error getting stock data"}, 503
-    
-    #update and save order
-
-    try:
-        if not isinstance(order_entry, OrderValue):
-            logger.error(f"--- ORDER SVC: add_item - Order entry: {order_entry}")
-            return {"error": f"Order: {order_id}, invalid format!"}, 500
-        
-        order_entry.items.append((item_id, int(quantity)))
-        order_entry.total_cost += int(quantity) * item_price
-
-        await db_master.set(order_id, msgpack.encode(order_entry))
-        await update_saga_and_enqueue(
-            saga_id=order_id,
-            status="ITEM_ADDED",
-            routing_key=None,
-            payload=None,
-        )
-        #enqueue outbox??
-        try:
-            global_idempotency.helper.store_idempotent_result(idempotency_key, {"status": "item_added"})
-            logger.info(f"[IDEMPOTENCY] Stored result for add_item key {idempotency_key}")
-        except Exception as ie:
-            logger.error(f"Failed to store idempotency key {idempotency_key} after add_item: {ie}")
-            # operation succeeded-> however idempotency might fail on retry if key wasn't stored.
-        
-        return ({"msg": f"Item: {item_id} added to order: {order_id}, total cost updated to: {order_entry.total_cost}"}, 200)
-    except redis.RedisError:
-        await message.nack(requeue=False)
-        return {"error": DB_ERROR_STR}, 400
-    except Exception as e:
-        await message.nack(requeue=False)
-        return {"error": f"Unexpected error adding item to order: {e}"}, 500
->>>>>>> 18c273c5
-
-
 # Helper methods locks
 async def acquire_write_lock(order_id: str, lock_timeout: int = 10000) -> str:
     """
@@ -1336,7 +1121,6 @@
             await asyncio.sleep(5)
 
 async def outbox_poller():
-<<<<<<< HEAD
     while True:
         try:
             #blpop instead of loop
@@ -1357,10 +1141,6 @@
             logger.error(f"Error publishing event: {str(e)}")
             await asyncio.sleep(5)
 
-=======
-    #TODO
-    pass
->>>>>>> 18c273c5
 
 
 # ----------------------------------------------------------------------------
