--- conflicted
+++ resolved
@@ -1,24 +1,19 @@
 import logging
 import os
 import atexit
+import random
 import uuid
 from collections import defaultdict
 import asyncio
-<<<<<<< HEAD
-
-from redis import Sentinel
-
-import common.amqp_worker
-=======
 from common.rpc_client import RpcClient
 from common.amqp_worker import AMQPWorker
->>>>>>> 935fb41e
 
 import redis
 import requests
 
 from msgspec import msgpack, Struct
-from flask import Flask, jsonify, abort
+from flask import Flask, jsonify, abort, Response
+
 
 DB_ERROR_STR = "DB error"
 REQ_ERROR_STR = "Requests error"
@@ -27,17 +22,14 @@
 
 app = Flask("order-service")
 
-sentinel= Sentinel([
-    (os.environ['REDIS_SENTINEL_1'],26379),
-    (os.environ['REDIS_SENTINEL_2'],26380),
-    (os.environ['REDIS_SENTINEL_3'],26381)], socket_timeout=0.1, password= os.environ['REDIS_PASSWORD'])
-
-db_master=sentinel.master_for('order-master', socket_timeout=0.1, decoder_responses=True)
-db_slave=sentinel.slave_for('order-master', socket_timeout=0.1, decoder_responses=True)
+db: redis.Redis = redis.Redis(host=os.environ['REDIS_HOST'],
+                              port=int(os.environ['REDIS_PORT']),
+                              password=os.environ['REDIS_PASSWORD'],
+                              db=int(os.environ['REDIS_DB']))
+
 
 def close_db_connection():
-    db_master.close()
-    db_slave.close()
+    db.close()
 
 
 atexit.register(close_db_connection)
@@ -53,7 +45,7 @@
 def get_order_from_db(order_id: str) -> OrderValue | None:
     try:
         # get serialized data
-        entry: bytes = db_slave.get(order_id)
+        entry: bytes = db.get(order_id)
     except redis.exceptions.RedisError:
         return abort(400, DB_ERROR_STR)
     # deserialize data if it exists else return null
@@ -64,42 +56,24 @@
     return entry
 
 
-<<<<<<< HEAD
-
-# @app.post('/create/<user_id>')
-# def create_order(user_id: str):
-#     key = str(uuid.uuid4())
-#     value = msgpack.encode(OrderValue(paid=False, items=[], user_id=user_id, total_cost=0))
-#     try:
-#         db.set(key, value)
-#     except redis.exceptions.RedisError:
-#         return abort(400, DB_ERROR_STR)
-#     return jsonify({'order_id': key})
-
-=======
 @app.post('/batch_init/<n>/<n_items>/<n_users>/<item_price>')
 def batch_init_users(n: int, n_items: int, n_users: int, item_price: int):
->>>>>>> 935fb41e
-
-# @app.post('/batch_init/<n>/<n_items>/<n_users>/<item_price>')
-# def batch_init_users(n: int, n_items: int, n_users: int, item_price: int):
-
-#     n = int(n)
-#     n_items = int(n_items)
-#     n_users = int(n_users)
-#     item_price = int(item_price)
-
-<<<<<<< HEAD
-#     def generate_entry() -> OrderValue:
-#         user_id = random.randint(0, n_users - 1)
-#         item1_id = random.randint(0, n_items - 1)
-#         item2_id = random.randint(0, n_items - 1)
-#         value = OrderValue(paid=False,
-#                            items=[(f"{item1_id}", 1), (f"{item2_id}", 1)],
-#                            user_id=f"{user_id}",
-#                            total_cost=2*item_price)
-#         return value
-=======
+
+    n = int(n)
+    n_items = int(n_items)
+    n_users = int(n_users)
+    item_price = int(item_price)
+
+    def generate_entry() -> OrderValue:
+        user_id = random.randint(0, n_users - 1)
+        item1_id = random.randint(0, n_items - 1)
+        item2_id = random.randint(0, n_items - 1)
+        value = OrderValue(paid=False,
+                           items=[(f"{item1_id}", 1), (f"{item2_id}", 1)],
+                           user_id=f"{user_id}",
+                           total_cost=2*item_price)
+        return value
+
     kv_pairs: dict[str, bytes] = {f"{i}": msgpack.encode(generate_entry())
                                   for i in range(n)}
     try:
@@ -231,7 +205,6 @@
             "user_id": order_entry.user_id,
             "total_cost": order_entry.total_cost
         }
->>>>>>> 935fb41e
 
 @worker.register
 async def add_item(data):
@@ -251,33 +224,6 @@
 
     stock_response = await rpc_client.call(payload, "stock_queue")
 
-<<<<<<< HEAD
-# def send_get_request(url: str):
-#     try:
-#         response = requests.get(url)
-#     except requests.exceptions.RequestException:
-#         abort(400, REQ_ERROR_STR)
-#     else:
-#         return response
-
-
-# @app.post('/addItem/<order_id>/<item_id>/<quantity>')
-# def add_item(order_id: str, item_id: str, quantity: int):
-#     order_entry: OrderValue = get_order_from_db(order_id)
-#     # item_reply = send_get_request(f"{GATEWAY_URL}/stock/find/{item_id}")
-#     if item_reply.status_code != 200:
-#         # Request failed because item does not exist
-#         abort(400, f"Item: {item_id} does not exist!")
-#     item_json: dict = item_reply.json()
-#     order_entry.items.append((item_id, int(quantity)))
-#     order_entry.total_cost += int(quantity) * item_json["price"]
-#     try:
-#         db.set(order_id, msgpack.encode(order_entry))
-#     except redis.exceptions.RedisError:
-#         return abort(400, DB_ERROR_STR)
-#     return Response(f"Item: {item_id} added to: {order_id} price updated to: {order_entry.total_cost}",
-#                     status=200)
-=======
     # Check if the stock service returned an error
     if not stock_response or "error" in stock_response:
         abort(400, f"Item: {item_id} does not exist or stock service error!")
@@ -297,7 +243,6 @@
     except redis.exceptions.RedisError:
         return abort(400, DB_ERROR_STR)
     return {"order_id": key}
->>>>>>> 935fb41e
 
 @worker.register
 async def find_order(data):
@@ -329,53 +274,6 @@
 
     stock_response = await rpc_client.call(payload, "stock_queue")
 
-<<<<<<< HEAD
-@app.post('/checkout/<order_id>')
-def checkout(order_id: str):
-    app.logger.debug(f"Checking out {order_id}")
-    order_entry: OrderValue = get_order_from_db(order_id)
-    # get the quantity per item
-    items_quantities: dict[str, int] = defaultdict(int)
-    for item_id, quantity in order_entry.items:
-        items_quantities[item_id] += quantity
-    # The removed items will contain the items that we already have successfully subtracted stock from
-    # for rollback purposes.
-    removed_items: list[tuple[str, int]] = []
-    pipe = db_master.pipeline()
-    try:
-        pipe.watch(order_id)
-        pipe.multi()
-        for item_id, quantity in items_quantities.items():
-           stock_reply = send_post_request(f"{GATEWAY_URL}/stock/subtract/{item_id}/{quantity}")
-           if stock_reply.status_code != 200:
-            # If one item does not have enough stock we need to rollback
-            rollback_stock(removed_items)
-            abort(400, f'Out of stock on item_id: {item_id}')
-            removed_items.append((item_id, quantity))
-           payment_response= send_post_request(f"{GATEWAY_URL}/payment/pay/{order_entry.user_id}/{order_entry.total_cost}")
-           if payment_response.status_code != 200:
-               rollback_stock(removed_items)
-               pipe.reset()
-               abort(400, "User out of credit")
-           order_entry.paid = True
-           pipe.set(order_id, msgpack.encode(order_entry))
-           pipe.execute()
-    except redis.WatchError:
-        abort(400, DB_ERROR_STR)
-    app.logger.debug("Checkout successful")
-    return jsonify({"msg": "Checkout successful"})
-
-worker = common.amqp_worker.AMQPWorker(
-    amqp_url=os.environ["AMQP_URL"],
-    queue_name="order_queue",
-)
-
-@worker.register
-async def create_order(data):
-    key = str(uuid.uuid4())
-    user_id = data.get("user_id")
-    value = msgpack.encode(OrderValue(paid=False, items=[], user_id=user_id, total_cost=0))
-=======
     # Check if the stock service returned an error
     if not stock_response or "error" in stock_response:
         abort(400, f"Item: {item_id} does not exist or stock service error!")
@@ -390,26 +288,12 @@
     order_entry.total_cost += int(quantity) * item_price
 
     # Save the updated order back to the database
->>>>>>> 935fb41e
-    try:
-        db_master.set(key, value)
-    except redis.exceptions.RedisError:
-        return abort(400, DB_ERROR_STR)
-<<<<<<< HEAD
-    return {"order_id": key}
-
-=======
->>>>>>> 935fb41e
+    try:
+        db.set(order_id, msgpack.encode(order_entry))
+    except redis.exceptions.RedisError:
+        return abort(400, DB_ERROR_STR)
 
     return {"msg": f"Item: {item_id} added to order: {order_id}, total cost updated to: {order_entry.total_cost}"}
 
 if __name__ == '__main__':
-<<<<<<< HEAD
-    asyncio.run(worker.start())
-else:
-    gunicorn_logger = logging.getLogger('gunicorn.error')
-    app.logger.handlers = gunicorn_logger.handlers
-    app.logger.setLevel(gunicorn_logger.level)
-=======
-    asyncio.run(worker.start())
->>>>>>> 935fb41e
+    asyncio.run(worker.start())