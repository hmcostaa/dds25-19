--- conflicted
+++ resolved
@@ -179,56 +179,31 @@
     # pre-checks?? however would not guarantee consistent state return, but is faster
     # adjust test? elaborate ? or show two version for performance difference
     # would be nice, but time constraint
-<<<<<<< HEAD
-    
-    logging.debug(f"[ORCHESTRATOR] Fetching current saga state for saga_id={saga_id}")
-    start_time = time.time()
-    saga_data = await get_saga_state(saga_id)
-    if saga_data is None:
-        logging.error(f"Saga data missing after completion for {saga_id}")
-        return {"error": "Saga data missing after completion"}, 500
-    fetch_time = time.time() - start_time
-    logging.debug(f"[ORCHESTRATOR] Fetched saga state in {fetch_time:.3f}s")
-    
-=======
     saga_data=await get_saga_state(saga_id)
->>>>>>> bab20236
     if saga_data:
         current_status=saga_data.get("status")
         if current_status=="SAGA_COMPLETED":
             logging.info(f"[Order Orchestrator] Saga {saga_id} already completed successfully")
             return result_payload, status_code
-<<<<<<< HEAD
-            
-        elif current_status in ["SAGA_FAILED", "SAGA_FAILED_INITIALIZATION", "SAGA_FAILED_ORDER_NOT_FOUND",
-                                "SAGA_FAILED_RECOVERY", "ORDER_FINALIZATION_FAILED", "STOCK_RESERVATION_FAILED"]:
-            error_details = saga_data.get("details", {}).get("error", "Unknown saga failure")
-            logging.error(f"[ORCHESTRATOR] Saga {saga_id} has failed with error: {error_details}")
-            logging.debug(f"[ORCHESTRATOR] Returning error response with status_code=400")
-            return {"error": error_details}, 400
-    else:
-        if saga_id not in saga_futures:
-            saga_futures[saga_id] = asyncio.Future()
-            await start_pubsub_listener(saga_id)
-            logging.debug(f"[ORCHESTRATOR] Started pubsub listener for saga_id={saga_id}")
-    
-=======
         elif current_status in ["SAGA_FAILED","SAGA_FAILED_INITIALIZATION","SAGA_FAILED_ORDER_NOT_FOUND",
                                 "SAGA_FAILED_RECOVERY","ORDER_FINALIZATION_FAILED","STOCK_RESERVATION_FAILED"]:
             error_details=saga_data.get("details",{}).get("error","Unknown saga failure")
             return {"error":error_details},400
     saga_futures[saga_id]=asyncio.Future()
     await start_pubsub_listener(saga_id)
->>>>>>> bab20236
     try:
         await asyncio.wait_for(saga_futures[saga_id],timeout=2)
         saga_result=saga_futures[saga_id].result()
         logging.info(f"[Order Orchestrator] Saga {saga_id} completed with result: {saga_result}")
+        
         if saga_result.get("success", False):
+            
+            # Extract order data
             order_data = saga_data.get("details", {})
             user_id = order_data.get("user_id")
             logging.debug(f"[ORCHESTRATOR] Order data: user_id={user_id}, order_details={order_data}")
-
+            
+            # Verify payment
             payment_verified = False
             for attempt in range(5):
                 
@@ -286,18 +261,7 @@
         return response, 200
     finally:
         if saga_id in saga_futures:
-<<<<<<< HEAD
-            future = saga_futures[saga_id]
-            if future.done():
-                logging.debug(f"[ORCHESTRATOR] Removing future for completed saga {saga_id}")
-                del saga_futures[saga_id]
-            else:
-                logging.warning(f"[ORCHESTRATOR] Future for saga {saga_id} not completed, cancelling now.")
-                future.cancel()
-                del saga_futures[saga_id]
-=======
             del saga_futures[saga_id]
->>>>>>> bab20236
 
         if saga_id in listener_tasks and not listener_tasks[saga_id].done():
             listener_tasks[saga_id].cancel()
@@ -319,121 +283,6 @@
     saga_key = f"saga:{saga_id}"
     notification_channel = f"saga_completion:{saga_id}"
     for attempt in range(max_attempts):
-<<<<<<< HEAD
-        try:
-            async with db_master_saga.pipeline(transaction=True) as pipe:
-                logging.debug(f"[SAGA] Watching key {saga_key}")
-                await pipe.watch(saga_key)
-                
-                logging.debug(f"[SAGA] Getting current saga data for {saga_id}")
-                saga_json = await pipe.get(saga_key)
-                
-                if saga_json:
-                    if isinstance(saga_json, bytes):
-                        logging.debug(f"[SAGA] Decoding bytes to string for saga {saga_id}")
-                        saga_data = saga_json.decode("utf-8")
-                    saga_data = json.loads(saga_data)
-                    logging.debug(f"[SAGA] Current saga status: {saga_data.get('status', 'unknown')}")
-                else:
-                    saga_data = {
-                        "saga_id": saga_id,
-                        "status": status,
-                        "steps": [],
-                        "created_at": time.time()
-                    }
-                    logging.debug(f"[SAGA] Created new saga data: {saga_data}")
-                
-                old_status = saga_data.get("status")
-                saga_data["status"] = status
-                saga_data["last_updated"] = time.time()
-                logging.info(f"[SAGA] Updating saga {saga_id} status: {old_status} -> {status}")
-                
-                if details:
-                    logging.debug(f"[SAGA] Adding details to saga {saga_id}: {details}")
-                    saga_data["details"] = {**saga_data.get("details", {}), **details}
-                    
-                    step_entry = {
-                        "status": status,
-                        "timestamp": time.time(),
-                        "details": details
-                    }
-                    logging.debug(f"[SAGA] Adding step entry to saga {saga_id}: {step_entry}")
-                    saga_data["steps"].append(step_entry)
-                
-                outbox_msg = None
-                if payload and routing_key:
-                    logging.info(f"[SAGA] Preparing outbox message for saga {saga_id} with routing_key={routing_key}")
-                    outbox_msg={
-                        "routing_key": routing_key,
-                        "payload": payload,
-                        "timestamp": time.time()
-                    }
-                    logging.debug(f"[SAGA] Outbox message content: {outbox_msg}")
-                    outbox_msg_json = json.dumps(outbox_msg)
-                
-                pipe.multi()
-                await pipe.set(saga_key, json.dumps(saga_data), ex=SAGA_STATE_TTL)
-                logging.debug(f"Saga data explicitly set for saga_id={saga_id}: {saga_data}")
-
-                if outbox_msg:
-                    logging.info(f"[SAGA] Adding message to outbox queue for saga {saga_id}")
-                    await pipe.rpush(OUTBOX_KEY, outbox_msg_json)
-                
-                is_success_terminal = status in ["SAGA_COMPLETED", "ORDER_FINALIZED"]
-                is_failure_terminal = status in ["SAGA_FAILED", "SAGA_FAILED_INITIALIZATION",
-                                              "SAGA_FAILED_RECOVERY", "ORDER_FINALIZATION_FAILED"]
-                
-                if is_success_terminal:
-                    logging.info(f"[SAGA] Publishing success completion notification for saga {saga_id}")
-                    await pipe.publish(notification_channel, json.dumps({"success": True}))
-                elif is_failure_terminal:
-                    error_msg = details.get("error", "Unknown error") if details else "Unknown error"
-                    logging.info(f"[SAGA] Publishing failure completion notification for saga {saga_id}: {error_msg}")
-                    await pipe.publish(notification_channel, json.dumps({"success": False, "error": error_msg}))
-                
-                logging.debug(f"[SAGA] Executing transaction for saga {saga_id}")
-                start_time = time.time()
-                results = await pipe.execute()
-                execution_time = time.time() - start_time
-                
-                logging.info(f"[Order Orchestrator] Saga {saga_id} updated -> {status}")
-                
-                if (is_success_terminal or is_failure_terminal) and saga_id in saga_futures:
-                    logging.info(f"[SAGA] Resolving future for terminal saga {saga_id}")
-                    future = saga_futures[saga_id]
-                    if not future.done():
-                        logging.debug(f"[SAGA] Future for saga {saga_id} not yet done, setting result")
-                        if is_success_terminal:
-                            logging.info(f"[SAGA] Setting success result for saga {saga_id}")
-                            future.set_result({"success": True})
-                        else:
-                            error_msg = details.get("error", "Unknown error") if details else "Unknown error"
-                            logging.info(f"[SAGA] Setting failure result for saga {saga_id}: {error_msg}")
-                            future.set_result({"success": False, "error": error_msg})
-                    else:
-                        logging.warning(f"[SAGA] Future for saga {saga_id} already done, not setting result")
-                
-                logging.info(f"[Order Orchestrator Atomic] Saga {saga_id} updated -> {status}. Enqueued message to outbox")
-                return True
-                
-        except redis.exceptions.WatchError:
-            logging.debug(f"[SAGA] WatchError indicates concurrent modification of key {saga_key}, will retry")
-            
-        except redis.exceptions.RedisError as e:
-            logging.error(f"Error redis update saga state {saga_id} to {status}: {str(e)}")
-            
-            sleep_seconds = backoff_ms/1000
-            await asyncio.sleep(sleep_seconds)
-            
-            old_backoff = backoff_ms
-            backoff_ms *= 2
-            logging.debug(f"[SAGA] Increased backoff from {old_backoff}ms to {backoff_ms}ms")
-            
-        except Exception as e:
-            logging.error(f"Error updating saga state {saga_id} to {status}: {str(e)}", exc_info=True)
-    
-    logging.critical(f"[SAGA UPDATE] Failed after {max_attempts} attempts for saga {saga_id}.")
-=======
        try:
            async with db_master_saga.pipeline(transaction=True) as pipe:
                await pipe.watch(saga_key)
@@ -501,7 +350,6 @@
        except Exception as e:
         logging.error(f"Error updating saga state {saga_id} to {status}: {str(e)}", exc_info=True)
     logging.critical("f[SAGA UPDATE] Failed after {max_attempts} attempts for {saga_id}.")
->>>>>>> bab20236
     return False
 
 async def close_db_connection():
@@ -621,7 +469,9 @@
 
         await update_saga_and_enqueue(saga_id=key, status="INITIATED", routing_key=None, payload=None)
         return {"order_id": key}, 200
-    except redis.RedisError as e:
+
+    
+    except redis.RedisError:
         logging.error(f"Redis error creating order {key} for user {user_id}: {e}")
         return {"error": "Redis error"}, 500
     except Exception as e:
@@ -767,27 +617,25 @@
             status_code=200
         )
 
-    except Exception as original_exception:
-        logging.error(f"[Order Orchestrator] Exception raised: {original_exception}")
-        error_msg = str(original_exception)
-        logging.error(f"Error in process_checkout_request: {error_msg}")
+    except Exception as e:
+        logging.error(f"Error in process_checkout_request: {str(e)}")
         saga_id = locals().get("saga_id")
         if saga_id:
             try:
                 success = await update_saga_and_enqueue(
                     saga_id=saga_id,
                     status="SAGA_FAILED_INITIALIZATION",
-                    details={"error": error_msg},
+                    details={"error": str(e)},
                     routing_key=None,
                     payload=None,
                 )
                 if not success:
-                    logging.critical(f"[Saga] Failed to update {saga_id} with error: {error_msg}")
+                    logging.critical(f"[Saga] Failed to update {saga_id} with error: {str(e)}")
                     raise Exception("Saga update failed - will be sent to DLQ")
-            except Exception as nested_exception:
-                logging.exception(f"Saga initialization failed: {str(nested_exception)}", exc_info=True)
-
-        return {"error": error_msg}, 500
+            except Exception as e:
+                logging.exception(f"Saga initialization failed: {str(e)}", exc_info=True)
+
+        return {"error": str(e)}, 500
 
 
 @worker.register
@@ -798,7 +646,6 @@
     try:
         logging.info(f"[Order Orchestrator] Processing stock completion: {data}")
         saga_id = data.get('saga_id')
-        logging.info(f"[Order Orchestrator] Processing stock completion for Saga ID: {saga_id}")
         if not saga_id and message:
             if hasattr(message, 'correlation_id') and message.correlation_id:
                 saga_id = message.correlation_id
